# Fitting

```{r, echo=FALSE}
knitr::opts_chunk$set(warning = FALSE, message=FALSE)
```

The `a4a` stock assessment framework is implemented in `R` through the method `sca()`. The method call requires as a minimum a `FLStock` object and a `FLIndices` or `FLindex` object, in which case the default submodels will be set by the method.

Having described building blocks, basic formulations and effects available to build a submodel's model, it's important to look into specific formulations and relate them to commonly known representations. Note that although a large number of formulations are available for each submodel, the user must carefully decide on the full stock assessment model being build and avoid over-parameterize. Over-parametrization may lead to non-convergence, but may also end up not being very useful for prediction/forecasting, which is one of the main objectives of stock assessment.

<<<<<<< HEAD
```{r, eval=FALSE, echo=FALSE}
=======
As mentioned before there are 5 submodels in operation:

- a model for F-at-age ($F_{ay}$)
- a (list) of model(s) for abundance indices catchability-at-age ($Q_{ays}$),
- a model for recruitment ($R_y$)
- a list of models for the observation variance of catch-at-age and abundance indices ($\{\sigma^2_{ay}, \tau^2_{ays}\}$)
- a model for the initial age structure ($N_{a,y=1}$)


```{r}
>>>>>>> ff6c52e6
library(FLa4a)
data(ple4)
data(ple4.indices)
data(ple4.index)
<<<<<<< HEAD
fmod <- ~ s(age, k=8) + s(year, k=25) + te(age, year, k = c(5, 15))
=======
fmod <- ~ s(age, k = 8) + s(year, k = 25) + te(age, year, k = c(6, 15))
>>>>>>> ff6c52e6
fit <- sca(ple4, ple4.indices, fmodel=fmod)
stk <- ple4 + fit
```

```{r, plt01, fig.cap="Stock summary", echo=FALSE, eval=FALSE}
plot(stk)
```

<<<<<<< HEAD
Submodels that are not explicitly defined will be set by default using the relevant call to `defaultFmod()`, `defaultQmod`, `defaultSRmod()`, `defaultN1mod` or `defaultVmod()`. These methods will use the length of the time series and number of age groups to define the models.
=======
Submodels that are not explicitly defined will be set by default using the relevant call to `defaultFmod()`, `defaultQmod()`, `defaultSRmod()`, `defaultN1mod()` or `defaultVmod()`. These methods will use the length of the time series and number of age groups to define the models. The `show` method for `a4aFit` objects display the models used for the fit.
>>>>>>> ff6c52e6

```{r, echo=FALSE, eva=FALSE}
fit
```

To set specific submodels the user has to write the relevant `R` formula and include it in the call. The arguments for each submodel are self-explanatory: fishing mortality is `fmodel`, indices' catchability is `qmodel`, stock-recruitment is `srmodel`, observation variance is `vmodel` and for initial year's abundance is `n1model`. The following model comes closer to the official stock assessment of North Sea plaice, as such we'll name it `fit0` and keep it for future comparisons.

```{r, fit0}
fmod0 <- ~s(age, k=6)+s(year, k=10)+te(age, year, k=c(3,8))
qmod0 <- list(~s(age, k = 4),
       ~s(age, k = 3),
       ~s(age, k = 3) + year,
       ~s(age, k = 3),
       ~s(age, k = 4),
       ~s(age, k = 6))
srmod0 <- ~ s(year, k=20)
vmod0 <- list(~s(age, k=4), ~1,  ~1, ~1, ~1, ~1, ~1, ~1)
n1mod0 <- ~ s(age, k=3)
fit0 <- sca(ple4, ple4.indices,
       fmodel=fmod0,
       qmodel=qmod0,
       srmodel=srmod0,
       n1model=n1mod0,
       vmodel=vmod0)
stk0 <- ple4 + fit0
```

```{r, plt02, fig.cap="Stock summary - close to official assessment", echo=FALSE}
plot(stk0)
```

The `show` method for `a4aFit` objects display the models used for the fit. Calling the fitted object, the submodels' formulas are printed in the console:

```{r, echo=FALSE}
fit0
```

There are a set of methods for `a4a` fit objects which help manipulating `sca()` results, namely `+`, that updates the stock object with the fitted fishing mortalities, population abundance and catch in numbers at age. This method can be applied to `FLStocks` and `a4aFits` objects as well.

The following subsections describe common formulations used to define submodels. Although the formulas are tailored to specific submodels — *e.g.*, a separable model for $F$ — they can, in principle, be applied to any submodel. The `sca` method is agnostic to the model setup and will attempt to fit the model regardless of its specification. However, from a statistical standpoint, convergence may fail if the model is not well specified. From a fisheries modeling perspective, limitations arise in how the model is interpreted. For example, if a scientific survey is modeled with a year effect, the user is implicitly assuming that the survey’s selectivity has changed over time. Consequently, the model may attribute part of the observed trend in the survey data to changes in selectivity rather than to changes in abundance.

## Fishing mortality submodel ($F_{ay}$)

### Separable model

One of the most useful models for fishing mortality is one in which 'age' and 'year' effects are independent, that is, where the shape of the selection pattern does not change over time, but the overall level of fishing mortality do. Commonly called a 'separable model'.

A full separable model in `a4a` is written using the `factor` function which converts age and year effects into categorical values, forcing a different coefficient to be estimated for each level of both effects. This model has $age \times year$ number of parameters.

```{r}
fmod1 <- ~ factor(age) + factor(year)
fit1 <- sca(ple4, ple4.indices, fmodel=fmod1, fit="MP")
```

One can reduce the number of parameters and add dependency along both effects, although still keeping independence of each other, by using smoothers rather than `factor`. We're using the North Sea Plaice data, and since it has 10 ages we will use a simple rule of thumb that the spline should have fewer than $\frac{10}{2} = 5$ degrees of freedom, and so we opt for 4 degrees of freedom. We will also do the same for year and model the change in $F$ through time as a smoother with 20 degrees of freedom.

```{r}
fmod2 <- ~ s(age, k=4) + s(year, k=20)
fit2 <- sca(ple4, ple4.indices, fmodel=fmod2, fit="MP")
```

An interesting extension of the separable model is the 'double separable' where a third factor or smoother is added for the cohort effect.

```{r, warning=FALSE}
fmod3 <- ~ s(age, k=4) + s(year, k=20) + s(as.numeric(year-age), k=10)
fit3 <- sca(ple4, ple4.indices, fmodel=fmod3, fit="MP")
```

Figures \@ref(fig:sep00) and \@ref(fig:sep01) depicts the three models selectivities for each year. Each separable model has a single selectivity that changes it's overall scale in each year, while the double separable introduces some variability over time by modeling the cohort factor.

```{r, sep00, fig.cap="Selection pattern of separable models. Each line represents the selection pattern in a specific year. Independent age and year effects (factor), internally dependent age and year (smooth), double separable (double).", echo=FALSE}
flqs <- FLQuants(factor=harvest(fit1), smooth=harvest(fit2), double=harvest(fit3))
pset <- list(strip.background=list(col="gray90"))
xyplot(data~age|qname, groups=year, data=flqs, type="l", col=1, layout=c(3,1), ylab="fishing mortality", par.settings=pset)
```

```{r, sep01, fig.cap="Fishing mortality of separable models. Independent age and year effects (factor), internally dependent age and year (smooth), double separable (double).", echo=FALSE}
wireframe(data~age+year|qname, data=as.data.frame(flqs), layout=c(3,1))
```

### Model with age-year interaction

A non-separable model, where we consider age and year to interact can be modeled by a smooth interaction term with a tensor product of cubic splines, the `te` method (Figure \@ref(fig:te1)), again borrowed from `mgcv` (@R-mgcv).

```{r}
fmod <- ~ te(age, year, k = c(4,20))
fit <- sca(ple4, ple4.indices, fmodel=fmod)
```

```{r, te1, fig.cap="Fishing mortality smoothed non-separable model", echo=FALSE}
wireframe(harvest(fit), zlab="F")
```

In this example fishing mortalities are linked across age and time. What if we want to free up a specific age class because in the residuals we see a consistent pattern. This can happen, for example, if the spatial distribution of juveniles is disconnected to the distribution of adults.  The fishery focuses on the adult fish, and therefore the $F$ on young fish is a function of the distribution of the juveniles and could deserve a specific model. This can be achieved by adding a component for the year effect on age 1 (Figure \@ref(fig:age1)). We'll use `s`'s argument `by` to define the ages that the model will apply to. The `as.numeric` method over `age==1`, will result in a matrix that will be $1$ for ages 1 and $0$ for the other ages, effectively removing those ages from the `s` model. Furthermore, by not removing age 1 from the `te` component we're in effect adding the two estimates for age 1.

```{r}
fmod <- ~ te(age, year, k = c(4,20)) + s(year, k = 5, by = as.numeric(age==1))
fit2 <- sca(ple4, ple4.indices, fmodel=fmod)
```

```{r, age1, fig.cap="Fishing mortality age-year interaction model with extra age 1 smoother.", echo=FALSE}
wireframe(harvest(fit2), zlab="F")
```

### Constant selectivity for contiguous ages or years

To set these models we'll use the method `replace()` to define which ages or years will be modelled together. The following example shows `replace()` in operation. The dependent variables used in the model will be changed and attributed the same age or year, as such during the fit observations of those ages or years with will be seen as replicates. One can think of it as sharing the same mean value, which will be estimated by the model.

```{r}
age <- 1:10
# last age same as previous
replace(age, age>9, 9)
# all ages after age 6
replace(age, age>6, 6)
year <- 1950:2010
replace(year, year>2005, 2005)
```

In the $F$ submodel one can use this method to fix the estimation of $F$ in the plus group to be the same as in the last non-aggregated age.

```{r}
fmod <- ~ s(replace(age, age>9, 9), k=4) + s(year, k=20)
fit <- sca(ple4, ple4.indices, fmod)
```

```{r, ctsselage, fig.cap="F-at-age fixed above age 9", echo=FALSE}
wireframe(harvest(fit), zlab="F")
```

Or estimate the average $F$ in the most recent years, instead of averaging after the assessment to compute the _statu quo_ selection pattern.

```{r}
fmod <- ~ s(age, k=4) + s(replace(year, year>2013, 2013), k=20)
fit <- sca(ple4, ple4.indices, fmod)
```

```{r, ctsselyear, fig.cap="F-at-age fixed for the most recent 5 years", echo=FALSE}
wireframe(harvest(fit), screen=c(z=-130, y=0, x=-60), zlab="F")
```

### Time blocks selectivity

To define blocks of data `sca()` uses the method `breakpts()`, which creates a factor from a vector with levels defined by the second argument.

```{r}
year <- 1950:2010
# two levels separated in 2000
breakpts(year, 2000)
# five periods with equal interval
breakpts(year, seq(1949, 2010, length=6))
```

Note `seq()` computes 'left-open' intervals, which means that to include 1950 the sequence must start one year earlier.

These methods can be used to create discrete time series, for which a different selection pattern is allowed in each block. This is called an interaction in statistical modelling parlance, and typically a `*` denotes an interaction term, for smoothers an interaction is achieved using the `by` argument. When this argument is a `factor` a replicate of the smooth is produced for each factor level.

In the next case we'll use the `breakpts()` to split the time series at 1990, although keeping the same shape in both periods, a thin plate spline with 3 knots (Figure \@ref(fig:brk)).

```{r}
fmod <- ~s(age, k = 3, by = breakpts(year, 1990))
fit <- sca(ple4, ple4.indices, fmod)
```

```{r, brk, echo=FALSE, fig.cap="F-at-age in two periods using in both cases a thin plate spline with 3 knots", echo=FALSE}
wireframe(harvest(fit), zlab="F")
```

### Time changing selectivity

In many cases, it may be desirable to allow the selection pattern to evolve over time, from year to year. Again there are several ways to do this, one way is to estimate a mean selection pattern, while also allowing $F$ to vary over time for each age. This is like a separable smoother over year, with 'age blocks' so, looking back at previous examples, we have:

```{r}
fmodel <- ~ s(year, k = 15, by = factor(age)) + s(age, k = 4)
```

This is a type of interaction between age and year, but the only connection (or correlation) across ages is via the smoother on age, however there are still 15 degrees of freedom for each age, so the model 10 x 15 + 4 = 154 degrees of freedom.

To include correlation across ages and years together the tensor product (`te()`) is used, this has the effect of restricting the flexibility of the model for $F$. In the following, there is a smoother in 2 dimensions (age and year) where there is 5 degrees of freedom in the age direction, and 15 in the year dimension, resulting in a total of 5 x 15 = 65 degrees of freedom

```{r}
fmodel <- ~ te(age, year, k = c(5, 15))
```

Often the above formulations provide too much flexibility, and a more complicated specification, but simpler model is preferable:

```{r}
fmodel <- ~ s(age, k = 4) + s(year, k = 15) + te(age, year, k = c(3, 5))
```

in the above model, the main effects for age and year still have similar flexibility to the full tensor model, however, the interaction (or the change in F at age over time) has been restricted, so that the full model now has 4 + 15 + 3 x 5 = 34 degrees of freedom.

### Closed form selection pattern

One can use a closed form for the selection pattern. The only requirement is to be able to write it as a `R` formula, the example below uses a logistic form.

```{r}
fmod <- ~ I(1/(1+exp(-age)))
fit <- sca(ple4, ple4.indices, fmod)
```

```{r, logistic, fig.cap="F-at-age logistic", echo=FALSE}
wireframe(harvest(fit), zlab="F")
```

## Abundance indices catchability submodel ($Q_{ays}$)

The catchability submodel is set up the same way as the $F$ submodel. The only difference is that the submodel is set up as a list of formulas, where each formula relates with one abundance index. There's no limitation in the number of indices or type that can be used for a fit. It's the analyst that has to decide based on her/his expertise and knowledge of the stock and fleet dynamics.

In the following examples we'll use a single index instead of all available indices for plaice in ICES area 4, to simplify the code and examples.

### Catchability submodel for age based indices

The first model shown is simply a dummy effect on age, which means that one coefficient will be estimated for each age. Note this kind of model considers each level of the factor to be independent from the others levels (Figure \@ref(fig:dummyage)).

```{r}
qmod <- list(~factor(age))
fit <- sca(ple4, ple4.index, qmodel=qmod)
```

```{r, dummyage, fig.cap="Catchability age independent model", echo=FALSE}
qhat <- predict(fit)$qmodel[[1]]
wireframe(qhat, zlab="q")
```

If one considers catchability at a specific age to be dependent on catchability on the other ages, similar to a selectivity modelling approach, one option is to use a smoother at age, and let the data 'speak' regarding the shape (Figure \@ref(fig:smoothage)).

```{r}
qmod <- list(~ s(age, k=4))
fit <- sca(ple4, ple4.indices[1], qmodel=qmod)
```

```{r, smoothage, fig.cap="Catchability smoother age model", echo=FALSE}
qhat <- predict(fit)$qmodel[[1]]
wireframe(qhat, zlab="q")
```

Finally, one may want to investigate a trend in catchability with time, very common in indices built from CPUE data. In the example given here we'll use a linear trend in time, set up by a simple linear model (Figure \@ref(fig:qtrend)).

```{r}
qmod <- list( ~ s(age, k=4) + year)
fit <- sca(ple4, ple4.indices[1], qmodel=qmod)
```

```{r, qtrend, fig.cap="Catchability with a linear trend in year", echo=FALSE}
qhat <- predict(fit)$qmodel[[1]]
wireframe(qhat, zlab="q")
```

### Catchability submodel for age aggregated biomass indices

The previous section focused on age-disaggregated indices, which are most often reported as standardized number of individuals, *e.g.* number of individuals caught per hour. Age-aggregated indices (such as CPUE, biomass, DEPM, etc.) may also be used to tune the population's biomass in terms of weight. These indices are linked either to the total biomass or to the weight of a specific group of age classes, defined by the age range set in the object.

In such cases, a different index class must be used: FLIndexBiomass. This class uses a vector named index with an age dimension labeled as 'all'. The qmodel should be specified without age-specific factors, although it may still include a 'year' component and relevant covariates, if needed.

```{r}
# simulating a biomass index (note the name of the first dimension element) using
# the ple4 biomass and an arbritary catchability of 0.001 plus a lognormal error.
dnms <- list(age="all", year=range(ple4)["minyear"]:range(ple4)["maxyear"])
bioidx <- FLIndexBiomass(FLQuant(NA, dimnames=dnms))
index(bioidx) <- stock(ple4)*0.001
index(bioidx) <- index(bioidx)*exp(rnorm(index(bioidx), sd=0.1))
range(bioidx)[c("startf","endf")] <- c(0,0)
# note the name of the first dimension element
index(bioidx)
# fitting the model
fit <- sca(ple4, FLIndices(bioidx), qmodel=list(~1))
```

To estimate a constant selectivity over time one used the model $\sim 1$, resulting in the following estimate:

```{r}
predict(fit)$qmodel[[1]][1,drop=TRUE]
```

The next code shows an example where the biomass index refers to age groups 2 to 4, *e.g.* the CPUE of a fleet that targets these particular ages.

```{r}
# creating the index
dnms <- list(age="all", year=range(ple4)["minyear"]:range(ple4)["maxyear"])
bioidx <- FLIndexBiomass(FLQuant(NA, dimnames=dnms))
# but now use only ages 2:4
index(bioidx) <- tsb(ple4[ac(2:4)])*0.001
index(bioidx) <- index(bioidx)*exp(rnorm(index(bioidx), sd=0.1))
range(bioidx)[c("startf","endf")] <- c(0,0)
# to pass this information to the model one needs to specify an age range
range(bioidx)[c("min","max")] <- c(2,4)
# fitting the model
fit <- sca(ple4, FLIndices(bioidx), qmodel=list(~1))
```

Once more the estimate value is not very far from the simulated one, 0.001.

```{r}
predict(fit)$qmodel[[1]][1,drop=TRUE]
```

### Catchability submodel for single age indices

Similar to age aggregated indices one may have an index that relates only to one age, like a recruitment index. In this case the `FLIndex` object must have in the first dimension the age it refers to. The fit uses the index to tune the population abundance for the specific age. As for biomass indices, the qmodel should be set without age factors, although it can have a 'year' component and covariates if needed.

```{r}
idx <- ple4.index[1]
fit <- sca(ple4, FLIndices(recidx=idx), qmodel=list(~1))
# the estimated catchability is
predict(fit)$qmodel[[1]][1,drop=TRUE]
```

## Stock-recruitment submodel ($R_y$)

The S/R submodel is a special case, in the sense that it can be set up with the same linear tools as the $F$ and $Q$ models, but it can also use some hard coded models. The example shows how to set up a simple dummy model with `factor()`, a smooth model with `s()`, a Ricker model (`ricker()`), a Beverton and Holt model (`bevholt()`), a hockey stick model (`hockey()`), and a geometric mean model (`geomean()`). See Figure \@ref(fig:srmod) for results. As mentioned before, the 'structural' models have a fixed variance, which must be set by defining the coefficient of variation.

```{r}
srmod <- ~ factor(year)
fit <- sca(ple4, ple4.indices, srmodel=srmod)
srmod <- ~ s(year, k=15)
fit1 <- sca(ple4, ple4.indices, srmodel=srmod)
srmod <- ~ ricker(CV=0.1)
fit2 <- sca(ple4, ple4.indices, srmodel=srmod)
srmod <- ~ bevholt(CV=0.1)
fit3 <- sca(ple4, ple4.indices, srmodel=srmod)
srmod <- ~ hockey(CV=0.1)
fit4 <- sca(ple4, ple4.indices, srmodel=srmod)
srmod <- ~ geomean(CV=0.1)
fit5 <- sca(ple4, ple4.indices, srmodel=srmod)
```

```{r, srmod, fig.cap="Recruitment estimates since 1960 by each stock-recruitment model.", echo=FALSE}
flqs <- FLQuants(factor=stock.n(fit)[1], smother=stock.n(fit1)[1], ricker=stock.n(fit2)[1], bevholt=stock.n(fit3)[1], hockey=stock.n(fit4)[1], geomean=stock.n(fit5)[1])
flqs <- lapply(flqs, "[", j=ac(1960:2017))
xyplot(data~year, groups=qname, data=flqs, type="l", auto.key=list(points=FALSE, lines=TRUE, columns=3), ylab="No. recruits")
```

## Observation variance submodel ($\{\sigma^2_{ay}, \tau^2_{ays}\}$)

The variance model allows the user to set up the shape of the observation variances $\sigma^2_{ay}$ and $\tau^2_{ays}$. This is an important subject for fisheries data used as input to stock assessment models.

The defaults assume a U-shape like model for catch-at-age and constant variance for abundance indices. The first relies on the fact that it's common to have more precision on the most represented ages and less precision on the less frequent ages which tend to  be the younger and older individuals. These sizes are less caught by the fleets and as such do not appear as often at the auction markets samples. With regards to the abundance indices, one assumes a scientific survey to have a well designed sampling scheme and protocols which keep observation error at similar levels across ages.

```{r}
# reference model with constant variance for the survey index
vmod <- list(~s(age, k=3), ~1)
fit1 <- sca(ple4, ple4.index, vmodel=vmod)
# to compare - survey index variance modelled has a U-shape smoother
vmod <- list(~s(age, k=3), ~s(age, k=4))
fit2 <- sca(ple4, ple4.index, vmodel=vmod)
```

Variance estimated for the survey is constant at `r round(predict(fit)$vmodel[[2]][1,drop=TRUE],3)` while for catches using the U-shape model, fitted with a smoother, changes with ages (Figure \@ref(fig:vmod)).

```{r, vmod, fig.cap="Abundance index observation variance estimate", echo=FALSE}
wireframe(predict(fit2)$vmodel[[2]], zlab="variance")
```

Observation variance options have an impact in the final estimates of population abundance, which can be seen in Figure \@ref(fig:vmodimpact).

```{r, vmodimpact, fig.cap="Population estimates using two different variance models for the survey", echo=FALSE}
flqs <- FLQuants(constant=stock.n(window(fit1, start=1990)), smoother=stock.n(window(fit2, start=1990)))
xyplot(data~year|factor(age), groups=qname, data=flqs, type="l",
       scales=list(y=list(relation="free", draw=FALSE)),
       auto.key=list(points=FALSE, lines=TRUE, columns=2),
       par.settings=list(superpose.line=list(col=c("red", "blue"), lwd=1.5),
       strip.background=list(col="gray90")), ylab="", layout=c(5,2))
```

## Initial year abundance submodel ($N_{a,y=1}$)

The submodel for the stock number at age in the first year of the time series is set with the usual tools. The model deals with the shape of the population abundance in a single year and as such the year effect shouldn't be included (Figure \@ref(fig:ny1)).

This model has its influence limited to the initial lower triangle of the population matrix, which in assessments with long time series doesn't make much difference. Nevertheless, when modelling stocks with short time series in relation to the number of ages present, it becomes more important and should be given proper attention.

```{r}
# model with smoother
n1mod <- ~s(age, k=4)
fit1 <- sca(ple4, ple4.indices, n1model=n1mod)
# model with factor
n1mod <- ~factor(age)
fit2 <- sca(ple4, ple4.indices, n1model=n1mod)
```

```{r, ny1, fig.cap="Nay=1 models", echo=FALSE}
flqs <- FLQuants(smother=stock.n(fit1)[,1], factor=stock.n(fit2)[,1])
pset <- list(superpose.line=list(col=c("red", "blue")))
lgnd <- list(points=FALSE, lines=TRUE, space='right')
xyplot(data~age, groups=qname, data=flqs, type="l", auto.key=lgnd, par.settings=pset, ylab="")
```

The impact in the overall perspective of the stock status is depicted in Figure \@ref(fig:n1modimpact). Most of the changes happen in the beginning of the time series, although due to the impact on the estimates of other submodels' parameters it can have an impact over the full time series.

```{r, n1modimpact, fig.cap="Population estimates using two different variance models", echo=FALSE}
flqs <- FLQuants(smother=stock.n(fit1), factor=stock.n(fit2))
xyplot(data~year|factor(age), groups=qname, data=flqs, type="l",
       scales=list(y=list(relation="free", draw=FALSE)),
       auto.key=list(points=FALSE, lines=TRUE, columns=2),
       par.settings=list(superpose.line=list(col=c("red", "blue"), lwd=1.5),
       strip.background=list(col="gray90")), ylab="", layout=c(5,2))
```

## More models

More complicated models can be built with these tools. The limitation is going to be the potential overparametrization of the model and the failure to fit if the data isn't informative enough.

For example, Figure \@ref(fig:ageind) shows a model where the age effect is modelled as a smoother throughout years independent from each other, with the exception of ages 9 and 10 which share their parameters.

```{r}
fmod <- ~ factor(age) + s(year, k=10, by = breakpts(age, c(0:8)))
fit <- sca(ple4, ple4.indices, fmod)
```

```{r, ageind, fig.cap="F-at-age as thin plate spline with 3 knots for each age", echo=FALSE}
wireframe(harvest(fit), zlab="F")
```

A quite complex model that implements a cohort effect can be set through the following formula. Figure \@ref(fig:coh) shows the resulting fishing mortality. Note that in this case we end up with a variable $F$ pattern over time, but rather than using 4 * 10 = 40 parameters, it uses, 4 + 10 + 10 = 24.

```{r}
fmodel <- ~ s(age, k = 4) + s(pmax(year - age, 1957), k = 10) + s(year, k = 10)
fit <- sca(ple4, ple4.indices, fmodel=fmodel)
```

```{r, coh, echo=FALSE, fig.cap="F-at-age with a cohort effect.", echo=FALSE}
wireframe(harvest(fit), zlab="F")
```

The following model is applied to the vmodel and it introduces an time trend to reflect the increase in precision in more recent years with improvements in sampling design and increase in sampling effort.

```{r}
vmod <- list(
       ~ s(age, k = 3) + year,
       ~1, ~1, ~1, ~1, ~1, ~1
       )
fit <- sca(ple4, ple4.indices, vmodel=vmod)
```

```{r, vm, echo=FALSE, fig.cap="Catch at age variance model with a year effect.", echo=FALSE}
wireframe(predict(fit)$vmodel[[1]], zlab="variance")
```

This model fits two smoothers to different sets of ages.

```{r}
fmod <- ~s(age, k = 3, by = breakpts(age, 5)) + s(year, k = 10)
fit <- sca(ple4, ple4.indices, fmodel = fmod)
```

```{r, danai01, echo=FALSE, fig.cap="Smoothers fitted to two sets of ages, 1 to 4 and 5 to 10.", echo=FALSE}
wireframe(harvest(fit), zlab="F")
```

## Data weigthing

The `a4a` framework gives the opportunity to assign a weight or score to each observation, so that some data points influence the parameter estimates more (or less) than others, what's referred to as Weighted Likelihood Estimation (WLE) in the literature [@wang2004asymptotic; @fieldwle; @hu2002weighted].

The user will set the $w_{ays}$ (see section \@ref(sec:math)), which internally will be inverted and normalized to have a mean of 1. This is done by adding a variance matrix to the `catch.n` and `index.n` slots of the stock and index objects.

One pragmatic way to look at this scores is to think of them as coefficients of variation, the smaller values will reflect higher weight in the fitting process, and since CVs are unitless one can compare across data points.

Figure \@ref(fig:likwgt) show the results of two fits, one without weighting the data points, in effect $w_{ays}$ are all 1, and a fit with different weightings for catch-at-age (0.5) and index (0.1).

```{r}
stk <- ple4
idx <- ple4.indices[1]
# run no weight
fit0 <- sca(stk, idx, fmodel=fmod0, qmodel=qmod0, srmodel=srmod0,
       vmodel=vmod0, n1model=n1mod0)
# add cv to observed catches to be used to weight data points
varslt <- catch.n(stk)
varslt[] <- 0.5
catch.n(stk) <- FLQuantDistr(catch.n(stk), varslt)
# cv of observed indices to be used to weight data points
varslt <- index(idx[[1]])
varslt[] <- 0.1
index.var(idx[[1]]) <- varslt
# run
fit1 <- sca(stk, idx, fmodel=fmod0, qmodel=qmod0, srmodel=srmod0,
       vmodel=vmod0, n1model=n1mod0)
flqs <- FLQuants(nowgt=stock.n(fit0), extwgt=stock.n(fit1))
```

```{r, likwgt, fig.cap="Stock summary of distinct likelihood weightings", echo=FALSE}
flsts <- FLStocks(nowgt=ple4+fit0, wgt=ple4 + fit1)
plot(flsts)
```

Note that by using a smaller CV for the index, one is increasing the contribution of the survey and penalizing catch at age, in relative terms.

## Working with covariates

In linear model one can use covariates to explain part of the variance observed on the data that the 'core' model does not explain. The same can be done in the `a4a` framework. The example below uses the North Atlantic Oscillation (NAO) index to model recruitment.

```{r}
nao <- read.table("https://www.cpc.ncep.noaa.gov/products/precip/CWlink/pna/norm.nao.monthly.b5001.current.ascii.table", skip=1, fill=TRUE, na.strings="-99.90")
dnms <- list(quant="nao", year=1950:2024, unit="unique", season=1:12, area="unique")
nao <- FLQuant(unlist(nao[,-1]), dimnames=dnms, units="nao")
nao <- seasonMeans(trim(nao, year=dimnames(stock.n(ple4))$year))
```

First by simply assuming that the NAO index drives recruitment (Figure \@ref(fig:naor)).

```{r}
srmod <- ~ s(nao, k=10)
fit2 <- sca(ple4, ple4.indices[1], qmodel=list(~s(age, k=4)), srmodel=srmod,
       covar=FLQuants(nao=nao))
```

```{r, naor, echo=FALSE, fig.cap="Recruitment model with covariates. Using the NAO index as a recruitment index.", echo=FALSE}
flqs <- FLQuants(simple=stock.n(fit)[1], covar=stock.n(fit2)[1])
xyplot(data~year, groups=qname, data=flqs, type="l",
       auto.key=list(points=FALSE, lines=TRUE, columns=2),
       par.settings=list(superpose.line=list(col=c("red", "blue"), lwd=1.5),
       strip.background=list(col="gray90")), ylab="")
```

In a second model we're using the NAO index not to model recruitment directly but to model one of the parameters of the S/R function (Figure \@ref(fig:naor2)).

```{r}
srmod <- ~ ricker(a=~nao, CV=0.25)
fit3 <- sca(ple4, ple4.indices[1], qmodel=list(~s(age, k=4)), srmodel=srmod,
       covar=FLQuants(nao=nao))
```

```{r, naor2, echo=FALSE, fig.cap="Recruitment model with covariates. Using the NAO index as a covariate for the stock-recruitment model parameters.", echo=FALSE}
flqs <- FLQuants(simple=stock.n(fit)[1], covar=stock.n(fit3)[1])
xyplot(data~year, groups=qname, data=flqs, type="l",
       auto.key=list(points=FALSE, lines=TRUE, columns=2),
       par.settings=list(superpose.line=list(col=c("red", "blue"), lwd=1.5),
       strip.background=list(col="gray90")), ylab="")
```

Note that covariates can be added to any submodel using the linear model capabilities of `R`.

## Assessing `ADMB` files

The framework gives access to all files produced to run the `ADMB` fitting routine through the argument `wkdir`. When set up, all the `ADMB` files will be left in the directory. Note that the `ADMB` tpl file is distributed with the `FLa4a`. One can get it from your `R` library, under the folder `[myRlib]/FLa4a/admb/`.

```{r, eval=FALSE}
fit1 <- sca(ple4, ple4.indices, wkdir="fit1run")
```

## Missing observations in the catch matrix or index

Missing observations are encoded as `NA`, and usually occur if there was no sampling for a year, or, since we model observations on the log scale, if the observation was zero. The `a4a` framework can deal with missing observations in the catches and indices.

The example below shows how to set up a model with missing observations in the catch matrix, to demonstrate the effect of missing observations, using the default model settings.

```{r missing obs}
fit <- sca(ple4, ple4.indices)
ple4_missing <- ple4
catch.n(ple4_missing)[ac(1:2), "2013"] <- NA
fit_missing <- sca(ple4_missing, ple4.indices)
```

In effect, the information on $F$ and $Q$ for the missing observations is inferred from the structural assumptions of the model. If a separable $F$ model is used, the value of $F$ at a given age is derived from its relationship with $F$ at other ages in the same year, as well as from the temporal relationship of $F$ across years for ages with available data. The same principle applies to any other submodel.

The impact of missing observations is illustrated in Figure \@ref(fig:obsmissing), which shows box plots of the predicted catch at age, incorporating estimation error. When observations are missing, the resulting estimates for those ages are both different and more uncertain. Additionally, the estimates for nearby years are affected, although the influence of the missing data diminishes with time—estimates from years further away converge toward those obtained using the full dataset.

```{r, obsmissing, echo = FALSE, fig.cap="Stock estimates with missing observations."}
pred <- ple4 + simulate(fit, 1000)
pred_missing <- ple4 + simulate(fit_missing, 1000)
flqs <- FLQuants(base = catch.n(pred)[ac(1:2), ac(2011:2015)], missing = catch.n(pred_missing)[ac(1:2), ac(2011:2015)])
bwplot(data ~ qname | factor(year) + factor(age), data = as.data.frame(flqs), scales = "free", auto.key = T, ylab = "Catch at age", layout=c(5,2), par.settings=list(box.rectangle = list(col = "black"), box.umbrella = list(col = "black"), plot.symbol = list(col = "black")))
```

This is a simple example, but the same principle applies to more complex models. However, if there are many missing observations, the model cannot be too flexible; otherwise, it won’t be able to reliably estimate the missing data.

In any case, one can always add more structure to the model to help address missing information. A common approach is to include a stock-recruitment relationship, which links the spawning stock biomass to recruitment. The example above would definitely benefit from this approach, as the missing information pertains to the first age group. See Figure \@ref(fig:obsmissing2), estimates are much more similar, although estimates from the fit to the missing data dataset show more uncertainty, as expected.

```{r}
# bevholt s/r CV was tweaked to give best results for the example
fit2 <- sca(ple4, ple4.indices, srmodel=~bevholt(CV=0.16))
fit_missing2 <- sca(ple4_missing, ple4.indices, srmodel=~bevholt(CV=0.16))
```

```{r, obsmissing2, echo = FALSE, fig.cap="Stock estimates with missing observations."}
pred <- ple4 + simulate(fit2, 1000)
pred_missing <- ple4 + simulate(fit_missing2, 1000)
flqs2 <- FLQuants(base = catch.n(pred)[ac(1:2), ac(2011:2015)], missing = catch.n(pred_missing)[ac(1:2), ac(2011:2015)])
bwplot(data ~ qname | factor(year) + factor(age), data = as.data.frame(flqs2), scales = "free", auto.key = T, ylab = "Catch at age", layout=c(5,2), par.settings=list(box.rectangle = list(col = "black"), box.umbrella = list(col = "black"), plot.symbol = list(col = "black")))
```

Another point to note, is that if observations are systematically missing, for example due to the actual observation being below a detection limit, or zero, then the model may overestimate the true catch at age. This is a common problem in stock assessment models, and is not unique to the `a4a` framework. Proposed solutions to this issue are to replace zeros with a small number, or half of the smallest observed value.<|MERGE_RESOLUTION|>--- conflicted
+++ resolved
@@ -8,9 +8,6 @@
 
 Having described building blocks, basic formulations and effects available to build a submodel's model, it's important to look into specific formulations and relate them to commonly known representations. Note that although a large number of formulations are available for each submodel, the user must carefully decide on the full stock assessment model being build and avoid over-parameterize. Over-parametrization may lead to non-convergence, but may also end up not being very useful for prediction/forecasting, which is one of the main objectives of stock assessment.
 
-<<<<<<< HEAD
-```{r, eval=FALSE, echo=FALSE}
-=======
 As mentioned before there are 5 submodels in operation:
 
 - a model for F-at-age ($F_{ay}$)
@@ -19,35 +16,7 @@
 - a list of models for the observation variance of catch-at-age and abundance indices ($\{\sigma^2_{ay}, \tau^2_{ays}\}$)
 - a model for the initial age structure ($N_{a,y=1}$)
 
-
-```{r}
->>>>>>> ff6c52e6
-library(FLa4a)
-data(ple4)
-data(ple4.indices)
-data(ple4.index)
-<<<<<<< HEAD
-fmod <- ~ s(age, k=8) + s(year, k=25) + te(age, year, k = c(5, 15))
-=======
-fmod <- ~ s(age, k = 8) + s(year, k = 25) + te(age, year, k = c(6, 15))
->>>>>>> ff6c52e6
-fit <- sca(ple4, ple4.indices, fmodel=fmod)
-stk <- ple4 + fit
-```
-
-```{r, plt01, fig.cap="Stock summary", echo=FALSE, eval=FALSE}
-plot(stk)
-```
-
-<<<<<<< HEAD
 Submodels that are not explicitly defined will be set by default using the relevant call to `defaultFmod()`, `defaultQmod`, `defaultSRmod()`, `defaultN1mod` or `defaultVmod()`. These methods will use the length of the time series and number of age groups to define the models.
-=======
-Submodels that are not explicitly defined will be set by default using the relevant call to `defaultFmod()`, `defaultQmod()`, `defaultSRmod()`, `defaultN1mod()` or `defaultVmod()`. These methods will use the length of the time series and number of age groups to define the models. The `show` method for `a4aFit` objects display the models used for the fit.
->>>>>>> ff6c52e6
-
-```{r, echo=FALSE, eva=FALSE}
-fit
-```
 
 To set specific submodels the user has to write the relevant `R` formula and include it in the call. The arguments for each submodel are self-explanatory: fishing mortality is `fmodel`, indices' catchability is `qmodel`, stock-recruitment is `srmodel`, observation variance is `vmodel` and for initial year's abundance is `n1model`. The following model comes closer to the official stock assessment of North Sea plaice, as such we'll name it `fit0` and keep it for future comparisons.
 

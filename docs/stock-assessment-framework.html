--- conflicted
+++ resolved
@@ -6,7 +6,7 @@
   <meta http-equiv="X-UA-Compatible" content="IE=edge" />
   <title>5 Stock assessment framework | Fish stock assessment with R - DRAFT</title>
   <meta name="description" content="How to do stock assessment in R using the a4a framework" />
-  <meta name="generator" content="bookdown 0.43 and GitBook 2.6.7" />
+  <meta name="generator" content="bookdown 0.42 and GitBook 2.6.7" />
 
   <meta property="og:title" content="5 Stock assessment framework | Fish stock assessment with R - DRAFT" />
   <meta property="og:type" content="book" />
@@ -22,11 +22,7 @@
 
 
 
-<<<<<<< HEAD
 <meta name="date" content="2025-05-30" />
-=======
-<meta name="date" content="2025-05-21" />
->>>>>>> ff6c52e6
 
   <meta name="viewport" content="width=device-width, initial-scale=1" />
   <meta name="apple-mobile-web-app-capable" content="yes" />
@@ -259,7 +255,8 @@
 <li class="chapter" data-level="9.1.1" data-path="uncertainty.html"><a href="uncertainty.html#predict"><i class="fa fa-check"></i><b>9.1.1</b> <code>predict()</code></a></li>
 <li class="chapter" data-level="9.1.2" data-path="uncertainty.html"><a href="uncertainty.html#simulate"><i class="fa fa-check"></i><b>9.1.2</b> <code>simulate()</code></a></li>
 </ul></li>
-<li class="chapter" data-level="9.2" data-path="uncertainty.html"><a href="uncertainty.html#propagate-uncertainty-into-stock-assessment"><i class="fa fa-check"></i><b>9.2</b> Propagate uncertainty into stock assessment</a></li>
+<li class="chapter" data-level="9.2" data-path="uncertainty.html"><a href="uncertainty.html#prediction-error"><i class="fa fa-check"></i><b>9.2</b> Prediction error</a></li>
+<li class="chapter" data-level="9.3" data-path="uncertainty.html"><a href="uncertainty.html#propagate-uncertainty-into-stock-assessment"><i class="fa fa-check"></i><b>9.3</b> Propagate uncertainty into stock assessment</a></li>
 </ul></li>
 <li class="chapter" data-level="10" data-path="the-statistical-catch-at-age-stock-assessment-framework-with-markov-chain-monte-carlo-mcmc.html"><a href="the-statistical-catch-at-age-stock-assessment-framework-with-markov-chain-monte-carlo-mcmc.html"><i class="fa fa-check"></i><b>10</b> The statistical catch-at-age stock assessment framework with Markov Chain Monte Carlo (MCMC) </a>
 <ul>
@@ -446,11 +443,7 @@
 ## 
 ## Time used:
 ##  Pre-processing     Running a4a Post-processing           Total 
-<<<<<<< HEAD
-##      0.29957652      0.26802921      0.09986615      0.66747189 
-=======
-##       0.2701802       0.2874093       0.1128469       0.6704364 
->>>>>>> ff6c52e6
+##       0.4563940       0.3985064       0.1337500       0.9886503 
 ## 
 ## Submodels:
 ##   fmodel: ~s(age, k = 5)

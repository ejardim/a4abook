<!DOCTYPE html>
<html lang="" xml:lang="">
<head>

  <meta charset="utf-8" />
  <meta http-equiv="X-UA-Compatible" content="IE=edge" />
  <title>4 Modelling Natural Mortality | Fish stock assessment with R - DRAFT</title>
  <meta name="description" content="How to do stock assessment in R using the a4a framework" />
  <meta name="generator" content="bookdown 0.43 and GitBook 2.6.7" />

  <meta property="og:title" content="4 Modelling Natural Mortality | Fish stock assessment with R - DRAFT" />
  <meta property="og:type" content="book" />
  
  <meta property="og:description" content="How to do stock assessment in R using the a4a framework" />
  <meta name="github-repo" content="ejardim/a4abook" />

  <meta name="twitter:card" content="summary" />
  <meta name="twitter:title" content="4 Modelling Natural Mortality | Fish stock assessment with R - DRAFT" />
  
  <meta name="twitter:description" content="How to do stock assessment in R using the a4a framework" />
  



<<<<<<< HEAD
<meta name="date" content="2025-05-30" />
=======
<meta name="date" content="2025-05-21" />
>>>>>>> ff6c52e6

  <meta name="viewport" content="width=device-width, initial-scale=1" />
  <meta name="apple-mobile-web-app-capable" content="yes" />
  <meta name="apple-mobile-web-app-status-bar-style" content="black" />
  
  
<link rel="prev" href="growth.html"/>
<link rel="next" href="stock-assessment-framework.html"/>
<script src="libs/jquery-3.6.0/jquery-3.6.0.min.js"></script>
<script src="https://cdn.jsdelivr.net/npm/fuse.js@6.4.6/dist/fuse.min.js"></script>
<link href="libs/gitbook-2.6.7/css/style.css" rel="stylesheet" />
<link href="libs/gitbook-2.6.7/css/plugin-table.css" rel="stylesheet" />
<link href="libs/gitbook-2.6.7/css/plugin-bookdown.css" rel="stylesheet" />
<link href="libs/gitbook-2.6.7/css/plugin-highlight.css" rel="stylesheet" />
<link href="libs/gitbook-2.6.7/css/plugin-search.css" rel="stylesheet" />
<link href="libs/gitbook-2.6.7/css/plugin-fontsettings.css" rel="stylesheet" />
<link href="libs/gitbook-2.6.7/css/plugin-clipboard.css" rel="stylesheet" />








<link href="libs/anchor-sections-1.1.0/anchor-sections.css" rel="stylesheet" />
<link href="libs/anchor-sections-1.1.0/anchor-sections-hash.css" rel="stylesheet" />
<script src="libs/anchor-sections-1.1.0/anchor-sections.js"></script>


<style type="text/css">
pre > code.sourceCode { white-space: pre; position: relative; }
pre > code.sourceCode > span { line-height: 1.25; }
pre > code.sourceCode > span:empty { height: 1.2em; }
.sourceCode { overflow: visible; }
code.sourceCode > span { color: inherit; text-decoration: inherit; }
pre.sourceCode { margin: 0; }
@media screen {
div.sourceCode { overflow: auto; }
}
@media print {
pre > code.sourceCode { white-space: pre-wrap; }
pre > code.sourceCode > span { text-indent: -5em; padding-left: 5em; }
}
pre.numberSource code
  { counter-reset: source-line 0; }
pre.numberSource code > span
  { position: relative; left: -4em; counter-increment: source-line; }
pre.numberSource code > span > a:first-child::before
  { content: counter(source-line);
    position: relative; left: -1em; text-align: right; vertical-align: baseline;
    border: none; display: inline-block;
    -webkit-touch-callout: none; -webkit-user-select: none;
    -khtml-user-select: none; -moz-user-select: none;
    -ms-user-select: none; user-select: none;
    padding: 0 4px; width: 4em;
    color: #aaaaaa;
  }
pre.numberSource { margin-left: 3em; border-left: 1px solid #aaaaaa;  padding-left: 4px; }
div.sourceCode
  {   }
@media screen {
pre > code.sourceCode > span > a:first-child::before { text-decoration: underline; }
}
code span.al { color: #ff0000; font-weight: bold; } /* Alert */
code span.an { color: #60a0b0; font-weight: bold; font-style: italic; } /* Annotation */
code span.at { color: #7d9029; } /* Attribute */
code span.bn { color: #40a070; } /* BaseN */
code span.bu { color: #008000; } /* BuiltIn */
code span.cf { color: #007020; font-weight: bold; } /* ControlFlow */
code span.ch { color: #4070a0; } /* Char */
code span.cn { color: #880000; } /* Constant */
code span.co { color: #60a0b0; font-style: italic; } /* Comment */
code span.cv { color: #60a0b0; font-weight: bold; font-style: italic; } /* CommentVar */
code span.do { color: #ba2121; font-style: italic; } /* Documentation */
code span.dt { color: #902000; } /* DataType */
code span.dv { color: #40a070; } /* DecVal */
code span.er { color: #ff0000; font-weight: bold; } /* Error */
code span.ex { } /* Extension */
code span.fl { color: #40a070; } /* Float */
code span.fu { color: #06287e; } /* Function */
code span.im { color: #008000; font-weight: bold; } /* Import */
code span.in { color: #60a0b0; font-weight: bold; font-style: italic; } /* Information */
code span.kw { color: #007020; font-weight: bold; } /* Keyword */
code span.op { color: #666666; } /* Operator */
code span.ot { color: #007020; } /* Other */
code span.pp { color: #bc7a00; } /* Preprocessor */
code span.sc { color: #4070a0; } /* SpecialChar */
code span.ss { color: #bb6688; } /* SpecialString */
code span.st { color: #4070a0; } /* String */
code span.va { color: #19177c; } /* Variable */
code span.vs { color: #4070a0; } /* VerbatimString */
code span.wa { color: #60a0b0; font-weight: bold; font-style: italic; } /* Warning */
</style>

<style type="text/css">
  
  div.hanging-indent{margin-left: 1.5em; text-indent: -1.5em;}
</style>
<style type="text/css">
/* Used with Pandoc 2.11+ new --citeproc when CSL is used */
div.csl-bib-body { }
div.csl-entry {
  clear: both;
}
.hanging div.csl-entry {
  margin-left:2em;
  text-indent:-2em;
}
div.csl-left-margin {
  min-width:2em;
  float:left;
}
div.csl-right-inline {
  margin-left:2em;
  padding-left:1em;
}
div.csl-indent {
  margin-left: 2em;
}
</style>

<link rel="stylesheet" href="style.css" type="text/css" />
</head>

<body>



  <div class="book without-animation with-summary font-size-2 font-family-1" data-basepath=".">

    <div class="book-summary">
      <nav role="navigation">

<ul class="summary">
<li><a href="./">Stock assessment framework</a></li>

<li class="divider"></li>
<li class="chapter" data-level="1" data-path="index.html"><a href="index.html"><i class="fa fa-check"></i><b>1</b> Before starting</a>
<ul>
<li class="chapter" data-level="1.1" data-path="index.html"><a href="index.html#installing-and-loading-libraries"><i class="fa fa-check"></i><b>1.1</b> Installing and loading libraries</a></li>
<li class="chapter" data-level="1.2" data-path="index.html"><a href="index.html#how-to-read-this-document"><i class="fa fa-check"></i><b>1.2</b> How to read this document</a></li>
<li class="chapter" data-level="1.3" data-path="index.html"><a href="index.html#how-to-get-help"><i class="fa fa-check"></i><b>1.3</b> How to get help</a></li>
<li class="chapter" data-level="1.4" data-path="index.html"><a href="index.html#acknowledgements"><i class="fa fa-check"></i><b>1.4</b> Acknowledgements</a></li>
<li class="chapter" data-level="1.5" data-path="index.html"><a href="index.html#license"><i class="fa fa-check"></i><b>1.5</b> License</a></li>
</ul></li>
<li class="chapter" data-level="2" data-path="introduction.html"><a href="introduction.html"><i class="fa fa-check"></i><b>2</b> Introduction</a>
<ul>
<li class="chapter" data-level="2.1" data-path="introduction.html"><a href="introduction.html#the-assessment-for-all-initiative-a4a"><i class="fa fa-check"></i><b>2.1</b> The “Assessment for All” Initiative (a4a)</a></li>
<li class="chapter" data-level="2.2" data-path="introduction.html"><a href="introduction.html#multi-stage-modelling-approach"><i class="fa fa-check"></i><b>2.2</b> Multi-stage modelling approach</a></li>
<li class="chapter" data-level="2.3" data-path="introduction.html"><a href="introduction.html#stock-assessment-process"><i class="fa fa-check"></i><b>2.3</b> Stock Assessment Process</a></li>
<li class="chapter" data-level="2.4" data-path="introduction.html"><a href="introduction.html#data-used-in-the-book"><i class="fa fa-check"></i><b>2.4</b> Data used in the book</a>
<ul>
<li class="chapter" data-level="2.4.1" data-path="introduction.html"><a href="introduction.html#plaice-in-area-fao-27-ices-area-iv"><i class="fa fa-check"></i><b>2.4.1</b> Plaice in area FAO 27, ICES area IV</a></li>
<li class="chapter" data-level="2.4.2" data-path="introduction.html"><a href="introduction.html#european-hake-in-fao-37-gsas-1567"><i class="fa fa-check"></i><b>2.4.2</b> European hake in FAO 37, GSAs 1,5,6,7</a></li>
<li class="chapter" data-level="2.4.3" data-path="introduction.html"><a href="introduction.html#red-mullet-in-fao-37-gsa-9"><i class="fa fa-check"></i><b>2.4.3</b> Red mullet in FAO 37, GSA 9</a></li>
<li class="chapter" data-level="2.4.4" data-path="introduction.html"><a href="introduction.html#redfish-simulated-length-data"><i class="fa fa-check"></i><b>2.4.4</b> Redfish simulated length data</a></li>
</ul></li>
<li class="chapter" data-level="2.5" data-path="introduction.html"><a href="introduction.html#notation"><i class="fa fa-check"></i><b>2.5</b> Notation</a></li>
</ul></li>
<li class="chapter" data-level="3" data-path="growth.html"><a href="growth.html"><i class="fa fa-check"></i><b>3</b> Modelling Individual Growth and Using Stochastic Slicing to Convert Length-based Data Into Age-based Data</a>
<ul>
<li class="chapter" data-level="3.1" data-path="growth.html"><a href="growth.html#a4agr---the-growth-class"><i class="fa fa-check"></i><b>3.1</b> a4aGr - The growth class</a></li>
<li class="chapter" data-level="3.2" data-path="growth.html"><a href="growth.html#adding-uncertainty-to-growth-parameters-with-a-multivariate-normal-distribution"><i class="fa fa-check"></i><b>3.2</b> Adding uncertainty to growth parameters with a multivariate normal distribution</a></li>
<li class="chapter" data-level="3.3" data-path="growth.html"><a href="growth.html#adding-uncertainty-to-growth-parameters-with-a-multivariate-triangle-distribution"><i class="fa fa-check"></i><b>3.3</b> Adding uncertainty to growth parameters with a multivariate triangle distribution</a></li>
<li class="chapter" data-level="3.4" data-path="growth.html"><a href="growth.html#adding-uncertainty-to-growth-parameters-with-statistical-copulas"><i class="fa fa-check"></i><b>3.4</b> Adding uncertainty to growth parameters with statistical copulas</a></li>
<li class="chapter" data-level="3.5" data-path="growth.html"><a href="growth.html#converting-from-length-to-age-based-data---the-l2a-method"><i class="fa fa-check"></i><b>3.5</b> Converting from length to age based data - the <code>l2a()</code> method</a></li>
</ul></li>
<li class="chapter" data-level="4" data-path="modelling-natural-mortality.html"><a href="modelling-natural-mortality.html"><i class="fa fa-check"></i><b>4</b> Modelling Natural Mortality</a>
<ul>
<li class="chapter" data-level="4.1" data-path="modelling-natural-mortality.html"><a href="modelling-natural-mortality.html#a4am---the-m-class"><i class="fa fa-check"></i><b>4.1</b> <code>a4aM</code> - The M class</a></li>
<li class="chapter" data-level="4.2" data-path="modelling-natural-mortality.html"><a href="modelling-natural-mortality.html#adding-uncertainty-to-natural-mortality-parameters-with-a-multivariate-normal-distribution"><i class="fa fa-check"></i><b>4.2</b> Adding uncertainty to natural mortality parameters with a multivariate normal distribution</a></li>
<li class="chapter" data-level="4.3" data-path="modelling-natural-mortality.html"><a href="modelling-natural-mortality.html#adding-uncertainty-to-natural-mortality-parameters-with-statistical-copulas"><i class="fa fa-check"></i><b>4.3</b> Adding uncertainty to natural mortality parameters with statistical copulas</a></li>
<li class="chapter" data-level="4.4" data-path="modelling-natural-mortality.html"><a href="modelling-natural-mortality.html#computing-natural-mortality-time-series---the-m-method"><i class="fa fa-check"></i><b>4.4</b> Computing natural mortality time series - the <code>m()</code> method</a></li>
</ul></li>
<li class="chapter" data-level="5" data-path="stock-assessment-framework.html"><a href="stock-assessment-framework.html"><i class="fa fa-check"></i><b>5</b> Stock assessment framework</a>
<ul>
<li class="chapter" data-level="5.1" data-path="stock-assessment-framework.html"><a href="stock-assessment-framework.html#maths-description"><i class="fa fa-check"></i><b>5.1</b> Maths description </a></li>
<li class="chapter" data-level="5.2" data-path="stock-assessment-framework.html"><a href="stock-assessment-framework.html#model-structure"><i class="fa fa-check"></i><b>5.2</b> Model structure </a></li>
<li class="chapter" data-level="5.3" data-path="stock-assessment-framework.html"><a href="stock-assessment-framework.html#submodel-building-blocks-and-fundamental-r-formulas"><i class="fa fa-check"></i><b>5.3</b> Submodel building blocks and fundamental <code>R</code> formulas</a></li>
<li class="chapter" data-level="5.4" data-path="stock-assessment-framework.html"><a href="stock-assessment-framework.html#the-major-effects-available-for-modelling"><i class="fa fa-check"></i><b>5.4</b> The major effects available for modelling</a></li>
<li class="chapter" data-level="5.5" data-path="stock-assessment-framework.html"><a href="stock-assessment-framework.html#classes-description"><i class="fa fa-check"></i><b>5.5</b> Classes Description </a></li>
</ul></li>
<li class="chapter" data-level="6" data-path="introduction-to-splines.html"><a href="introduction-to-splines.html"><i class="fa fa-check"></i><b>6</b> Introduction to Splines</a>
<ul>
<li class="chapter" data-level="6.1" data-path="introduction-to-splines.html"><a href="introduction-to-splines.html#generalize-to-polynomials"><i class="fa fa-check"></i><b>6.1</b> Generalize to polynomials</a></li>
<li class="chapter" data-level="6.2" data-path="introduction-to-splines.html"><a href="introduction-to-splines.html#thin-plate-spline"><i class="fa fa-check"></i><b>6.2</b> Thin plate spline</a></li>
<li class="chapter" data-level="6.3" data-path="introduction-to-splines.html"><a href="introduction-to-splines.html#the-mgcv-package-inside-a4a"><i class="fa fa-check"></i><b>6.3</b> The <code>mgcv</code> package inside <code>a4a</code></a></li>
<li class="chapter" data-level="6.4" data-path="introduction-to-splines.html"><a href="introduction-to-splines.html#on-the-number-of-knots-k"><i class="fa fa-check"></i><b>6.4</b> On the number of knots <span class="math inline">\(k\)</span></a></li>
</ul></li>
<li class="chapter" data-level="7" data-path="fitting.html"><a href="fitting.html"><i class="fa fa-check"></i><b>7</b> Fitting</a>
<ul>
<li class="chapter" data-level="7.1" data-path="fitting.html"><a href="fitting.html#fishing-mortality-submodel-f_ay"><i class="fa fa-check"></i><b>7.1</b> Fishing mortality submodel (<span class="math inline">\(F_{ay}\)</span>)</a>
<ul>
<li class="chapter" data-level="7.1.1" data-path="fitting.html"><a href="fitting.html#separable-model"><i class="fa fa-check"></i><b>7.1.1</b> Separable model</a></li>
<li class="chapter" data-level="7.1.2" data-path="fitting.html"><a href="fitting.html#model-with-age-year-interaction"><i class="fa fa-check"></i><b>7.1.2</b> Model with age-year interaction</a></li>
<li class="chapter" data-level="7.1.3" data-path="fitting.html"><a href="fitting.html#constant-selectivity-for-contiguous-ages-or-years"><i class="fa fa-check"></i><b>7.1.3</b> Constant selectivity for contiguous ages or years</a></li>
<li class="chapter" data-level="7.1.4" data-path="fitting.html"><a href="fitting.html#time-blocks-selectivity"><i class="fa fa-check"></i><b>7.1.4</b> Time blocks selectivity</a></li>
<li class="chapter" data-level="7.1.5" data-path="fitting.html"><a href="fitting.html#time-changing-selectivity"><i class="fa fa-check"></i><b>7.1.5</b> Time changing selectivity</a></li>
<li class="chapter" data-level="7.1.6" data-path="fitting.html"><a href="fitting.html#closed-form-selection-pattern"><i class="fa fa-check"></i><b>7.1.6</b> Closed form selection pattern</a></li>
</ul></li>
<li class="chapter" data-level="7.2" data-path="fitting.html"><a href="fitting.html#abundance-indices-catchability-submodel-q_ays"><i class="fa fa-check"></i><b>7.2</b> Abundance indices catchability submodel (<span class="math inline">\(Q_{ays}\)</span>)</a>
<ul>
<li class="chapter" data-level="7.2.1" data-path="fitting.html"><a href="fitting.html#catchability-submodel-for-age-based-indices"><i class="fa fa-check"></i><b>7.2.1</b> Catchability submodel for age based indices</a></li>
<li class="chapter" data-level="7.2.2" data-path="fitting.html"><a href="fitting.html#catchability-submodel-for-age-aggregated-biomass-indices"><i class="fa fa-check"></i><b>7.2.2</b> Catchability submodel for age aggregated biomass indices</a></li>
<li class="chapter" data-level="7.2.3" data-path="fitting.html"><a href="fitting.html#catchability-submodel-for-single-age-indices"><i class="fa fa-check"></i><b>7.2.3</b> Catchability submodel for single age indices</a></li>
</ul></li>
<li class="chapter" data-level="7.3" data-path="fitting.html"><a href="fitting.html#stock-recruitment-submodel-r_y"><i class="fa fa-check"></i><b>7.3</b> Stock-recruitment submodel (<span class="math inline">\(R_y\)</span>)</a></li>
<li class="chapter" data-level="7.4" data-path="fitting.html"><a href="fitting.html#observation-variance-submodel-sigma2_ay-tau2_ays"><i class="fa fa-check"></i><b>7.4</b> Observation variance submodel (<span class="math inline">\(\{\sigma^2_{ay}, \tau^2_{ays}\}\)</span>)</a></li>
<li class="chapter" data-level="7.5" data-path="fitting.html"><a href="fitting.html#initial-year-abundance-submodel-n_ay1"><i class="fa fa-check"></i><b>7.5</b> Initial year abundance submodel (<span class="math inline">\(N_{a,y=1}\)</span>)</a></li>
<li class="chapter" data-level="7.6" data-path="fitting.html"><a href="fitting.html#more-models"><i class="fa fa-check"></i><b>7.6</b> More models</a></li>
<li class="chapter" data-level="7.7" data-path="fitting.html"><a href="fitting.html#data-weigthing"><i class="fa fa-check"></i><b>7.7</b> Data weigthing</a></li>
<li class="chapter" data-level="7.8" data-path="fitting.html"><a href="fitting.html#working-with-covariates"><i class="fa fa-check"></i><b>7.8</b> Working with covariates</a></li>
<li class="chapter" data-level="7.9" data-path="fitting.html"><a href="fitting.html#assessing-admb-files"><i class="fa fa-check"></i><b>7.9</b> Assessing <code>ADMB</code> files</a></li>
<li class="chapter" data-level="7.10" data-path="fitting.html"><a href="fitting.html#missing-observations-in-the-catch-matrix-or-index"><i class="fa fa-check"></i><b>7.10</b> Missing observations in the catch matrix or index</a></li>
</ul></li>
<li class="chapter" data-level="8" data-path="diagnostics.html"><a href="diagnostics.html"><i class="fa fa-check"></i><b>8</b> Diagnostics </a>
<ul>
<li class="chapter" data-level="8.1" data-path="diagnostics.html"><a href="diagnostics.html#residuals"><i class="fa fa-check"></i><b>8.1</b> Residuals</a></li>
<li class="chapter" data-level="8.2" data-path="diagnostics.html"><a href="diagnostics.html#predictive-skill"><i class="fa fa-check"></i><b>8.2</b> Predictive skill</a></li>
<li class="chapter" data-level="8.3" data-path="diagnostics.html"><a href="diagnostics.html#aggregated-catch-in-weight"><i class="fa fa-check"></i><b>8.3</b> Aggregated catch in weight</a></li>
<li class="chapter" data-level="8.4" data-path="diagnostics.html"><a href="diagnostics.html#fit-summary-information-and-cross-validation-metrics"><i class="fa fa-check"></i><b>8.4</b> Fit summary, information and cross-validation metrics</a></li>
<li class="chapter" data-level="8.5" data-path="diagnostics.html"><a href="diagnostics.html#retrospective-analysis"><i class="fa fa-check"></i><b>8.5</b> Retrospective analysis</a></li>
<li class="chapter" data-level="8.6" data-path="diagnostics.html"><a href="diagnostics.html#hindcast"><i class="fa fa-check"></i><b>8.6</b> Hindcast</a></li>
</ul></li>
<li class="chapter" data-level="9" data-path="uncertainty.html"><a href="uncertainty.html"><i class="fa fa-check"></i><b>9</b> Uncertainty </a>
<ul>
<li class="chapter" data-level="9.1" data-path="uncertainty.html"><a href="uncertainty.html#the-simulate-and-predict-methods"><i class="fa fa-check"></i><b>9.1</b> The <code>simulate</code> and <code>predict</code> methods</a>
<ul>
<li class="chapter" data-level="9.1.1" data-path="uncertainty.html"><a href="uncertainty.html#predict"><i class="fa fa-check"></i><b>9.1.1</b> <code>predict()</code></a></li>
<li class="chapter" data-level="9.1.2" data-path="uncertainty.html"><a href="uncertainty.html#simulate"><i class="fa fa-check"></i><b>9.1.2</b> <code>simulate()</code></a></li>
</ul></li>
<li class="chapter" data-level="9.2" data-path="uncertainty.html"><a href="uncertainty.html#propagate-uncertainty-into-stock-assessment"><i class="fa fa-check"></i><b>9.2</b> Propagate uncertainty into stock assessment</a></li>
</ul></li>
<li class="chapter" data-level="10" data-path="the-statistical-catch-at-age-stock-assessment-framework-with-markov-chain-monte-carlo-mcmc.html"><a href="the-statistical-catch-at-age-stock-assessment-framework-with-markov-chain-monte-carlo-mcmc.html"><i class="fa fa-check"></i><b>10</b> The statistical catch-at-age stock assessment framework with Markov Chain Monte Carlo (MCMC) </a>
<ul>
<li class="chapter" data-level="10.1" data-path="the-statistical-catch-at-age-stock-assessment-framework-with-markov-chain-monte-carlo-mcmc.html"><a href="the-statistical-catch-at-age-stock-assessment-framework-with-markov-chain-monte-carlo-mcmc.html#the-mcmc-method-for-sca"><i class="fa fa-check"></i><b>10.1</b> The MCMC method for <code>sca</code></a></li>
<li class="chapter" data-level="10.2" data-path="the-statistical-catch-at-age-stock-assessment-framework-with-markov-chain-monte-carlo-mcmc.html"><a href="the-statistical-catch-at-age-stock-assessment-framework-with-markov-chain-monte-carlo-mcmc.html#diagnostics-with-coda"><i class="fa fa-check"></i><b>10.2</b> Diagnostics with CODA</a>
<ul>
<li class="chapter" data-level="10.2.1" data-path="the-statistical-catch-at-age-stock-assessment-framework-with-markov-chain-monte-carlo-mcmc.html"><a href="the-statistical-catch-at-age-stock-assessment-framework-with-markov-chain-monte-carlo-mcmc.html#traceplots"><i class="fa fa-check"></i><b>10.2.1</b> Traceplots</a></li>
<li class="chapter" data-level="10.2.2" data-path="the-statistical-catch-at-age-stock-assessment-framework-with-markov-chain-monte-carlo-mcmc.html"><a href="the-statistical-catch-at-age-stock-assessment-framework-with-markov-chain-monte-carlo-mcmc.html#autocorrelation-and-crosscorrelation-analysis"><i class="fa fa-check"></i><b>10.2.2</b> Autocorrelation and crosscorrelation analysis</a></li>
<li class="chapter" data-level="10.2.3" data-path="the-statistical-catch-at-age-stock-assessment-framework-with-markov-chain-monte-carlo-mcmc.html"><a href="the-statistical-catch-at-age-stock-assessment-framework-with-markov-chain-monte-carlo-mcmc.html#geweke-diagnostic"><i class="fa fa-check"></i><b>10.2.3</b> Geweke diagnostic</a></li>
<li class="chapter" data-level="10.2.4" data-path="the-statistical-catch-at-age-stock-assessment-framework-with-markov-chain-monte-carlo-mcmc.html"><a href="the-statistical-catch-at-age-stock-assessment-framework-with-markov-chain-monte-carlo-mcmc.html#cumulative-means"><i class="fa fa-check"></i><b>10.2.4</b> Cumulative means</a></li>
<li class="chapter" data-level="10.2.5" data-path="the-statistical-catch-at-age-stock-assessment-framework-with-markov-chain-monte-carlo-mcmc.html"><a href="the-statistical-catch-at-age-stock-assessment-framework-with-markov-chain-monte-carlo-mcmc.html#distribution-density"><i class="fa fa-check"></i><b>10.2.5</b> Distribution density</a></li>
<li class="chapter" data-level="10.2.6" data-path="the-statistical-catch-at-age-stock-assessment-framework-with-markov-chain-monte-carlo-mcmc.html"><a href="the-statistical-catch-at-age-stock-assessment-framework-with-markov-chain-monte-carlo-mcmc.html#gelman-rubin-statistic"><i class="fa fa-check"></i><b>10.2.6</b> Gelman-Rubin statistic</a></li>
<li class="chapter" data-level="10.2.7" data-path="the-statistical-catch-at-age-stock-assessment-framework-with-markov-chain-monte-carlo-mcmc.html"><a href="the-statistical-catch-at-age-stock-assessment-framework-with-markov-chain-monte-carlo-mcmc.html#acceptance-rate"><i class="fa fa-check"></i><b>10.2.7</b> Acceptance rate</a></li>
</ul></li>
<li class="chapter" data-level="10.3" data-path="the-statistical-catch-at-age-stock-assessment-framework-with-markov-chain-monte-carlo-mcmc.html"><a href="the-statistical-catch-at-age-stock-assessment-framework-with-markov-chain-monte-carlo-mcmc.html#admbs-arguments-to-tune-the-mcmc-algorithm"><i class="fa fa-check"></i><b>10.3</b> <code>ADMB</code>’s arguments to tune the MCMC algorithm</a>
<ul>
<li class="chapter" data-level="10.3.1" data-path="the-statistical-catch-at-age-stock-assessment-framework-with-markov-chain-monte-carlo-mcmc.html"><a href="the-statistical-catch-at-age-stock-assessment-framework-with-markov-chain-monte-carlo-mcmc.html#thinning-rate"><i class="fa fa-check"></i><b>10.3.1</b> Thinning rate</a></li>
<li class="chapter" data-level="10.3.2" data-path="the-statistical-catch-at-age-stock-assessment-framework-with-markov-chain-monte-carlo-mcmc.html"><a href="the-statistical-catch-at-age-stock-assessment-framework-with-markov-chain-monte-carlo-mcmc.html#mcscale-and-mcnoscale"><i class="fa fa-check"></i><b>10.3.2</b> mcscale and mcnoscale</a></li>
<li class="chapter" data-level="10.3.3" data-path="the-statistical-catch-at-age-stock-assessment-framework-with-markov-chain-monte-carlo-mcmc.html"><a href="the-statistical-catch-at-age-stock-assessment-framework-with-markov-chain-monte-carlo-mcmc.html#mcprobe"><i class="fa fa-check"></i><b>10.3.3</b> mcprobe</a></li>
<li class="chapter" data-level="10.3.4" data-path="the-statistical-catch-at-age-stock-assessment-framework-with-markov-chain-monte-carlo-mcmc.html"><a href="the-statistical-catch-at-age-stock-assessment-framework-with-markov-chain-monte-carlo-mcmc.html#mcrb"><i class="fa fa-check"></i><b>10.3.4</b> mcrb</a></li>
</ul></li>
</ul></li>
<li class="chapter" data-level="11" data-path="reference-points.html"><a href="reference-points.html"><i class="fa fa-check"></i><b>11</b> Reference Points</a>
<ul>
<li class="chapter" data-level="11.1" data-path="reference-points.html"><a href="reference-points.html#yield-per-recruit-reference-points"><i class="fa fa-check"></i><b>11.1</b> Yield per recruit reference points</a></li>
<li class="chapter" data-level="11.2" data-path="reference-points.html"><a href="reference-points.html#stock-recruitment-relationship-based-reference-points"><i class="fa fa-check"></i><b>11.2</b> Stock recruitment relationship based reference points</a>
<ul>
<li class="chapter" data-level="11.2.1" data-path="reference-points.html"><a href="reference-points.html#stock-recruitment-after-fitting-the-stock-assessment-model"><i class="fa fa-check"></i><b>11.2.1</b> Stock recruitment after fitting the stock assessment model</a></li>
<li class="chapter" data-level="11.2.2" data-path="reference-points.html"><a href="reference-points.html#stock-recruitment-during-stock-assessment-model-fit"><i class="fa fa-check"></i><b>11.2.2</b> Stock recruitment during stock assessment model fit</a></li>
</ul></li>
<li class="chapter" data-level="11.3" data-path="reference-points.html"><a href="reference-points.html#economics-reference-points"><i class="fa fa-check"></i><b>11.3</b> Economics reference points</a></li>
<li class="chapter" data-level="11.4" data-path="reference-points.html"><a href="reference-points.html#computing-user-specific-reference-points"><i class="fa fa-check"></i><b>11.4</b> Computing user specific reference points</a></li>
<li class="chapter" data-level="11.5" data-path="reference-points.html"><a href="reference-points.html#assessing-the-status-of-the-stock"><i class="fa fa-check"></i><b>11.5</b> Assessing the status of the stock</a></li>
</ul></li>
<li class="chapter" data-level="12" data-path="projections-and-harvest-control-rules.html"><a href="projections-and-harvest-control-rules.html"><i class="fa fa-check"></i><b>12</b> Projections and harvest control rules</a>
<ul>
<li class="chapter" data-level="12.1" data-path="projections-and-harvest-control-rules.html"><a href="projections-and-harvest-control-rules.html#simple-workflow"><i class="fa fa-check"></i><b>12.1</b> Simple workflow</a></li>
<li class="chapter" data-level="12.2" data-path="projections-and-harvest-control-rules.html"><a href="projections-and-harvest-control-rules.html#initial-condition-assumptions"><i class="fa fa-check"></i><b>12.2</b> Initial condition assumptions</a></li>
<li class="chapter" data-level="12.3" data-path="projections-and-harvest-control-rules.html"><a href="projections-and-harvest-control-rules.html#scenarios"><i class="fa fa-check"></i><b>12.3</b> Scenarios</a></li>
<li class="chapter" data-level="12.4" data-path="projections-and-harvest-control-rules.html"><a href="projections-and-harvest-control-rules.html#relative-scenarios"><i class="fa fa-check"></i><b>12.4</b> Relative scenarios</a></li>
<li class="chapter" data-level="12.5" data-path="projections-and-harvest-control-rules.html"><a href="projections-and-harvest-control-rules.html#limits"><i class="fa fa-check"></i><b>12.5</b> Limits</a></li>
<li class="chapter" data-level="12.6" data-path="projections-and-harvest-control-rules.html"><a href="projections-and-harvest-control-rules.html#harvest-control-rules-hcr"><i class="fa fa-check"></i><b>12.6</b> Harvest Control Rules (HCR)</a></li>
</ul></li>
<li class="chapter" data-level="13" data-path="annex---stock-assessment-workflow.html"><a href="annex---stock-assessment-workflow.html"><i class="fa fa-check"></i><b>13</b> Annex - stock assessment workflow</a>
<ul>
<li class="chapter" data-level="13.1" data-path="annex---stock-assessment-workflow.html"><a href="annex---stock-assessment-workflow.html#the-mean-model"><i class="fa fa-check"></i><b>13.1</b> The “mean” model</a></li>
<li class="chapter" data-level="13.2" data-path="annex---stock-assessment-workflow.html"><a href="annex---stock-assessment-workflow.html#the-age-effects"><i class="fa fa-check"></i><b>13.2</b> The age effects</a></li>
<li class="chapter" data-level="13.3" data-path="annex---stock-assessment-workflow.html"><a href="annex---stock-assessment-workflow.html#year-effect-on-fishing-mortality"><i class="fa fa-check"></i><b>13.3</b> Year effect on fishing mortality</a></li>
<li class="chapter" data-level="13.4" data-path="annex---stock-assessment-workflow.html"><a href="annex---stock-assessment-workflow.html#year-effect-on-catchability"><i class="fa fa-check"></i><b>13.4</b> Year effect on catchability</a></li>
<li class="chapter" data-level="13.5" data-path="annex---stock-assessment-workflow.html"><a href="annex---stock-assessment-workflow.html#the-initial-year-population-abundance-model-aka-n1"><i class="fa fa-check"></i><b>13.5</b> The initial year population abundance model, aka N1</a></li>
<li class="chapter" data-level="13.6" data-path="annex---stock-assessment-workflow.html"><a href="annex---stock-assessment-workflow.html#the-stock-recruitment-submodel"><i class="fa fa-check"></i><b>13.6</b> The stock recruitment submodel</a></li>
<li class="chapter" data-level="13.7" data-path="annex---stock-assessment-workflow.html"><a href="annex---stock-assessment-workflow.html#the-variance-submodel"><i class="fa fa-check"></i><b>13.7</b> The variance submodel</a></li>
<li class="chapter" data-level="13.8" data-path="annex---stock-assessment-workflow.html"><a href="annex---stock-assessment-workflow.html#final-comments"><i class="fa fa-check"></i><b>13.8</b> Final comments</a></li>
</ul></li>
<li class="chapter" data-level="14" data-path="references.html"><a href="references.html"><i class="fa fa-check"></i><b>14</b> References</a></li>
<li class="divider"></li>
<li><a href="https://github.com/rstudio/bookdown" target="blank">Published with bookdown</a></li>

</ul>

      </nav>
    </div>

    <div class="book-body">
      <div class="body-inner">
        <div class="book-header" role="navigation">
          <h1>
            <i class="fa fa-circle-o-notch fa-spin"></i><a href="./">Fish stock assessment with R - DRAFT</a>
          </h1>
        </div>

        <div class="page-wrapper" tabindex="-1" role="main">
          <div class="page-inner">

            <section class="normal" id="section-">
<div id="modelling-natural-mortality" class="section level1 hasAnchor" number="4">
<h1><span class="header-section-number">4</span> Modelling Natural Mortality<a href="modelling-natural-mortality.html#modelling-natural-mortality" class="anchor-section" aria-label="Anchor link to header"></a></h1>
<p>Natural mortality (<span class="math inline">\(M\)</span>) is a critical parameter in stock assessment models, representing all sources of mortality not related to fishing or harvest (<span class="math inline">\(F\)</span>). Combined, these two sources constitute the total mortality (<span class="math inline">\(Z\)</span>) that individuals experience, with <span class="math inline">\(Z = F + M\)</span>.</p>
<p>However, natural mortality is notoriously difficult to observe and estimate. Only a few methods, such as mark-recapture studies, provide direct estimates of <span class="math inline">\(M\)</span>, and these methods are not applicable to all species and are often costly. As an alternative, life-history theory is commonly used to derive values for <span class="math inline">\(M\)</span> that are consistent with individual growth and reproduction.</p>
<p>There is an extensive body of literature on natural mortality. Works by <span class="citation">Pauly (<a href="#ref-pauly1980">1980</a>)</span>, <span class="citation">Gislason et al. (<a href="#ref-gislason2010">2010</a>)</span>, <span class="citation">Charnov (<a href="#ref-charnov1993">1993</a>)</span>, <span class="citation">Mark N. Maunder et al. (<a href="#ref-maunder2023mrev">2023</a>)</span> and <span class="citation">Quinn and Deriso (<a href="#ref-quinn1999">1999</a>)</span>, as well as a dedicated special issue in Fisheries Research <span class="citation">(<a href="#ref-MCAPAM2023">Hamel et al. 2023</a>)</span>, offer valuable insights and serve as excellent starting points. Given the parameter’s importance and the difficulty of obtaining direct observations, natural mortality is widely regarded as one of the most significant sources of uncertainty in stock assessments.</p>
<p>Within the <code>a4a</code> framework, natural mortality is treated as an external parameter in the stock assessment model. Our aim is to develop a system that enables analysts to explore alternative models for <span class="math inline">\(M\)</span> and compare the resulting assessment outcomes. This approach provides a more comprehensive information base to support informed decision-making throughout the stock assessment process.</p>
<p>Within the <code>a4a</code> framework, the general method for adding natural mortality in the stock assessment model is to:</p>
<ol style="list-style-type: decimal">
<li>Create an object of class <code>a4aM</code> which holds the natural mortality model and parameters.</li>
<li>Add uncertainty to the parameters in the <code>a4aM</code> object.</li>
<li>Apply the <code>m()</code> method to the <code>a4aM</code> object to create an age or length based <code>FLQuant</code> object of the required dimensions.</li>
</ol>
<p>The resulting <code>FLQuant</code> object can then be directly inserted into a <code>FLStock</code> object to be used in the assessment.</p>
<p>In this section we go through each of the steps in detail using a variety of different models.</p>
<div id="a4am---the-m-class" class="section level2 hasAnchor" number="4.1">
<h2><span class="header-section-number">4.1</span> <code>a4aM</code> - The M class<a href="modelling-natural-mortality.html#a4am---the-m-class" class="anchor-section" aria-label="Anchor link to header"></a></h2>
<p>Natural mortality is implemented in a class named <code>a4aM</code>. This class is made up of three objects of the class <code>FLModelSim</code>. Each object is a model that represents one effect: an age or length effect, a scaling (level) effect and a time trend, named <code>shape</code>, <code>level</code> and <code>trend</code>, respectively. The impact of the models is multiplicative, i.e. the overall natural mortality is given by <code>shape</code> x <code>level</code> x <code>trend</code>.</p>
<div class="sourceCode" id="cb44"><pre class="sourceCode r"><code class="sourceCode r"><span id="cb44-1"><a href="modelling-natural-mortality.html#cb44-1" tabindex="-1"></a><span class="fu">showClass</span>(<span class="st">&quot;a4aM&quot;</span>)</span></code></pre></div>
<pre><code>## Class &quot;a4aM&quot; [package &quot;FLa4a&quot;]
## 
## Slots:
##                                                                         
## Name:       shape      level      trend       name       desc      range
## Class: FLModelSim FLModelSim FLModelSim  character  character    numeric
## 
## Extends: &quot;FLComp&quot;</code></pre>
<p>The <code>a4aM</code> constructor requires that the models and parameters are provided. The default method will build each of these models as a constant value of 1.</p>
<p>As a simple example, the usual “0.2” guess-estimate could be set up by setting the <code>level</code> model to have a single parameter with a fixed value, while the other two models, <code>shape</code> and <code>trend</code>, have a default value of 1 (meaning that they have no effect).</p>
<div class="sourceCode" id="cb46"><pre class="sourceCode r"><code class="sourceCode r"><span id="cb46-1"><a href="modelling-natural-mortality.html#cb46-1" tabindex="-1"></a>mod02 <span class="ot">&lt;-</span> <span class="fu">FLModelSim</span>(<span class="at">model=</span><span class="sc">~</span>a, <span class="at">params=</span><span class="fu">FLPar</span>(<span class="at">a=</span><span class="fl">0.2</span>))</span>
<span id="cb46-2"><a href="modelling-natural-mortality.html#cb46-2" tabindex="-1"></a>m1 <span class="ot">&lt;-</span> <span class="fu">a4aM</span>(<span class="at">level=</span>mod02)</span>
<span id="cb46-3"><a href="modelling-natural-mortality.html#cb46-3" tabindex="-1"></a>m1</span></code></pre></div>
<pre><code>## a4aM object:
##   shape: ~1
##   level: ~a
##   trend: ~1</code></pre>
<p>More interesting natural mortality shapes can be set up using biological knowledge. The following example uses an exponential decay over ages, implying that the resulting <code>FLQuant</code> generated by the <code>m()</code> method will be age based. We also use Jensen’s second estimator <span class="citation">(<a href="#ref-Kenchington2014">Kenchington 2014</a>)</span> as a scaling <code>level</code> model, which is based on the von Bertalanffy <span class="math inline">\(K\)</span> parameter, <span class="math inline">\(M=1.5K\)</span>.</p>
<div class="sourceCode" id="cb48"><pre class="sourceCode r"><code class="sourceCode r"><span id="cb48-1"><a href="modelling-natural-mortality.html#cb48-1" tabindex="-1"></a>shape2 <span class="ot">&lt;-</span> <span class="fu">FLModelSim</span>(<span class="at">model=</span><span class="sc">~</span><span class="fu">exp</span>(<span class="sc">-</span>age<span class="fl">-0.5</span>))</span>
<span id="cb48-2"><a href="modelling-natural-mortality.html#cb48-2" tabindex="-1"></a>level2 <span class="ot">&lt;-</span> <span class="fu">FLModelSim</span>(<span class="at">model=</span><span class="sc">~</span><span class="fl">1.5</span><span class="sc">*</span>k, <span class="at">params=</span><span class="fu">FLPar</span>(<span class="at">k=</span><span class="fl">0.4</span>))</span>
<span id="cb48-3"><a href="modelling-natural-mortality.html#cb48-3" tabindex="-1"></a>m2 <span class="ot">&lt;-</span> <span class="fu">a4aM</span>(<span class="at">shape=</span>shape2, <span class="at">level=</span>level2)</span>
<span id="cb48-4"><a href="modelling-natural-mortality.html#cb48-4" tabindex="-1"></a>m2</span></code></pre></div>
<pre><code>## a4aM object:
##   shape: ~exp(-age - 0.5)
##   level: ~1.5 * k
##   trend: ~1</code></pre>
<p>Note that the <code>shape</code> model has <code>age</code> as a parameter of the model but is not set using the <code>params</code> argument.</p>
<p>The <code>shape</code> model does not have to be age-based. For example, here we set up a <code>shape</code> model using Gislason’s second estimator <span class="citation">(<a href="#ref-Kenchington2014">Kenchington 2014</a>)</span>: <span class="math inline">\(M_l=K(\frac{L_{\inf}}{l})^{1.5}\)</span>. We use the default <code>level</code> and <code>trend</code> models.</p>
<div class="sourceCode" id="cb50"><pre class="sourceCode r"><code class="sourceCode r"><span id="cb50-1"><a href="modelling-natural-mortality.html#cb50-1" tabindex="-1"></a>shape_len <span class="ot">&lt;-</span> <span class="fu">FLModelSim</span>(<span class="at">model=</span><span class="sc">~</span>K<span class="sc">*</span>(linf<span class="sc">/</span>len)<span class="sc">^</span><span class="fl">1.5</span>, <span class="at">params=</span><span class="fu">FLPar</span>(<span class="at">linf=</span><span class="dv">60</span>, <span class="at">K=</span><span class="fl">0.4</span>))</span>
<span id="cb50-2"><a href="modelling-natural-mortality.html#cb50-2" tabindex="-1"></a>m_len <span class="ot">&lt;-</span> <span class="fu">a4aM</span>(<span class="at">shape=</span>shape_len)</span></code></pre></div>
<p>Another option is to model how an external factor may impact natural mortality. This can be added through the <code>trend</code> model. Suppose natural mortality can be modelled with a dependency on the NAO index, due to some mechanism that results in having lower mortality when NAO is negative and higher when it’s positive. In this example, the impact is represented by the NAO value on the quarter before spawning, which occurs in the second quarter.</p>
<p>We use this to make a complex natural mortality model with an age based shape model, a level model based on <span class="math inline">\(K\)</span> and a trend model driven by NAO, where mortality increases by 50% if NAO is positive on the first quarter.</p>
<div class="sourceCode" id="cb51"><pre class="sourceCode r"><code class="sourceCode r"><span id="cb51-1"><a href="modelling-natural-mortality.html#cb51-1" tabindex="-1"></a><span class="co"># Get NAO</span></span>
<span id="cb51-2"><a href="modelling-natural-mortality.html#cb51-2" tabindex="-1"></a>nao <span class="ot">&lt;-</span> <span class="fu">read.table</span>(<span class="st">&quot;https://www.cpc.ncep.noaa.gov/products/precip/CWlink/pna/norm.nao.monthly.b5001.current.ascii.table&quot;</span>, <span class="at">skip=</span><span class="dv">1</span>, <span class="at">fill=</span><span class="cn">TRUE</span>, <span class="at">na.strings=</span><span class="st">&quot;-99.90&quot;</span>)</span>
<span id="cb51-3"><a href="modelling-natural-mortality.html#cb51-3" tabindex="-1"></a>dnms <span class="ot">&lt;-</span> <span class="fu">list</span>(<span class="at">quant=</span><span class="st">&quot;nao&quot;</span>, <span class="at">year=</span><span class="dv">1950</span><span class="sc">:</span><span class="dv">2024</span>, <span class="at">unit=</span><span class="st">&quot;unique&quot;</span>, <span class="at">season=</span><span class="dv">1</span><span class="sc">:</span><span class="dv">12</span>, <span class="at">area=</span><span class="st">&quot;unique&quot;</span>)</span>
<span id="cb51-4"><a href="modelling-natural-mortality.html#cb51-4" tabindex="-1"></a><span class="co"># Build an FLQuant from the NAO data</span></span>
<span id="cb51-5"><a href="modelling-natural-mortality.html#cb51-5" tabindex="-1"></a>nao.flq <span class="ot">&lt;-</span> <span class="fu">FLQuant</span>(<span class="fu">unlist</span>(nao[,<span class="sc">-</span><span class="dv">1</span>]), <span class="at">dimnames=</span>dnms, <span class="at">units=</span><span class="st">&quot;nao&quot;</span>)</span>
<span id="cb51-6"><a href="modelling-natural-mortality.html#cb51-6" tabindex="-1"></a><span class="co"># Build covar by calculating mean over the first 3 months</span></span>
<span id="cb51-7"><a href="modelling-natural-mortality.html#cb51-7" tabindex="-1"></a>nao <span class="ot">&lt;-</span> <span class="fu">seasonMeans</span>(<span class="fu">trim</span>(nao.flq, <span class="at">year=</span><span class="fu">dimnames</span>(<span class="fu">stock.n</span>(ple4))<span class="sc">$</span>year))</span>
<span id="cb51-8"><a href="modelling-natural-mortality.html#cb51-8" tabindex="-1"></a><span class="co"># Turn into Boolean</span></span>
<span id="cb51-9"><a href="modelling-natural-mortality.html#cb51-9" tabindex="-1"></a>nao <span class="ot">&lt;-</span> (nao<span class="sc">&gt;</span><span class="dv">0</span>)</span>
<span id="cb51-10"><a href="modelling-natural-mortality.html#cb51-10" tabindex="-1"></a><span class="co"># Constructor</span></span>
<span id="cb51-11"><a href="modelling-natural-mortality.html#cb51-11" tabindex="-1"></a>trend3 <span class="ot">&lt;-</span> <span class="fu">FLModelSim</span>(<span class="at">model=</span><span class="sc">~</span><span class="dv">1</span><span class="sc">+</span>b<span class="sc">*</span>nao, <span class="at">params=</span><span class="fu">FLPar</span>(<span class="at">b=</span><span class="fl">0.5</span>))</span>
<span id="cb51-12"><a href="modelling-natural-mortality.html#cb51-12" tabindex="-1"></a>shape3 <span class="ot">&lt;-</span> <span class="fu">FLModelSim</span>(<span class="at">model=</span><span class="sc">~</span><span class="fu">exp</span>(<span class="sc">-</span>age<span class="fl">-0.5</span>))</span>
<span id="cb51-13"><a href="modelling-natural-mortality.html#cb51-13" tabindex="-1"></a>level3 <span class="ot">&lt;-</span> <span class="fu">FLModelSim</span>(<span class="at">model=</span><span class="sc">~</span><span class="fl">1.5</span><span class="sc">*</span>k, <span class="at">params=</span><span class="fu">FLPar</span>(<span class="at">k=</span><span class="fl">0.4</span>))</span>
<span id="cb51-14"><a href="modelling-natural-mortality.html#cb51-14" tabindex="-1"></a>m3 <span class="ot">&lt;-</span> <span class="fu">a4aM</span>(<span class="at">shape=</span>shape3, <span class="at">level=</span>level3, <span class="at">trend=</span>trend3)</span>
<span id="cb51-15"><a href="modelling-natural-mortality.html#cb51-15" tabindex="-1"></a>m3</span></code></pre></div>
<pre><code>## a4aM object:
##   shape: ~exp(-age - 0.5)
##   level: ~1.5 * k
##   trend: ~1 + b * nao</code></pre>
</div>
<div id="adding-uncertainty-to-natural-mortality-parameters-with-a-multivariate-normal-distribution" class="section level2 hasAnchor" number="4.2">
<h2><span class="header-section-number">4.2</span> Adding uncertainty to natural mortality parameters with a multivariate normal distribution<a href="modelling-natural-mortality.html#adding-uncertainty-to-natural-mortality-parameters-with-a-multivariate-normal-distribution" class="anchor-section" aria-label="Anchor link to header"></a></h2>
<p>Uncertainty on natural mortality is added through uncertainty on the parameters.</p>
<p>In this section we’ll’ show how to add multivariate normal uncertainty. We make use of the class <code>FLModelSim</code> method <code>mvrnorm()</code>, which is a wrapper for the method <code>mvrnorm()</code> distributed by the package <code>MASS</code> <span class="citation">(<a href="#ref-mass">Venables and Ripley 2002</a>)</span>.</p>
<p>We’ll create an <code>a4aM</code> object with an exponential shape, a <code>level</code> model based on <span class="math inline">\(k\)</span> and temperature, Jensen’s third estimator <span class="citation">(<a href="#ref-Kenchington2014">Kenchington 2014</a>)</span>, and a <code>trend</code> model driven by the NAO (as above). Afterwards a variance-covariance matrix for the <code>level</code> and <code>trend</code> models will be included. Finally, create an object with 100 iterations using the <code>mvrnorm()</code> method.</p>
<p>Create the object:</p>
<div class="sourceCode" id="cb53"><pre class="sourceCode r"><code class="sourceCode r"><span id="cb53-1"><a href="modelling-natural-mortality.html#cb53-1" tabindex="-1"></a>shape4 <span class="ot">&lt;-</span> <span class="fu">FLModelSim</span>(<span class="at">model=</span><span class="sc">~</span><span class="fu">exp</span>(<span class="sc">-</span>age<span class="fl">-0.5</span>))</span>
<span id="cb53-2"><a href="modelling-natural-mortality.html#cb53-2" tabindex="-1"></a>level4 <span class="ot">&lt;-</span> <span class="fu">FLModelSim</span>(<span class="at">model=</span><span class="sc">~</span>k<span class="sc">^</span><span class="fl">0.66</span><span class="sc">*</span>t<span class="sc">^</span><span class="fl">0.57</span>,</span>
<span id="cb53-3"><a href="modelling-natural-mortality.html#cb53-3" tabindex="-1"></a>    <span class="at">params=</span><span class="fu">FLPar</span>(<span class="at">k=</span><span class="fl">0.4</span>, <span class="at">t=</span><span class="dv">10</span>),</span>
<span id="cb53-4"><a href="modelling-natural-mortality.html#cb53-4" tabindex="-1"></a>    <span class="at">vcov=</span><span class="fu">array</span>(<span class="fu">c</span>(<span class="fl">0.002</span>, <span class="fl">0.01</span>,<span class="fl">0.01</span>, <span class="dv">1</span>), <span class="at">dim=</span><span class="fu">c</span>(<span class="dv">2</span>,<span class="dv">2</span>)))</span>
<span id="cb53-5"><a href="modelling-natural-mortality.html#cb53-5" tabindex="-1"></a>trend4 <span class="ot">&lt;-</span> <span class="fu">FLModelSim</span>(<span class="at">model=</span><span class="sc">~</span><span class="dv">1</span><span class="sc">+</span>b<span class="sc">*</span>nao,</span>
<span id="cb53-6"><a href="modelling-natural-mortality.html#cb53-6" tabindex="-1"></a>    <span class="at">params=</span><span class="fu">FLPar</span>(<span class="at">b=</span><span class="fl">0.5</span>),</span>
<span id="cb53-7"><a href="modelling-natural-mortality.html#cb53-7" tabindex="-1"></a>    <span class="at">vcov=</span><span class="fu">matrix</span>(<span class="fl">0.02</span>))</span>
<span id="cb53-8"><a href="modelling-natural-mortality.html#cb53-8" tabindex="-1"></a>m4 <span class="ot">&lt;-</span> <span class="fu">a4aM</span>(<span class="at">shape=</span>shape4, <span class="at">level=</span>level4, <span class="at">trend=</span>trend4)</span>
<span id="cb53-9"><a href="modelling-natural-mortality.html#cb53-9" tabindex="-1"></a><span class="co"># Call mvrnorm()</span></span>
<span id="cb53-10"><a href="modelling-natural-mortality.html#cb53-10" tabindex="-1"></a>m4 <span class="ot">&lt;-</span> <span class="fu">mvrnorm</span>(<span class="dv">100</span>, m4)</span>
<span id="cb53-11"><a href="modelling-natural-mortality.html#cb53-11" tabindex="-1"></a>m4</span></code></pre></div>
<pre><code>## a4aM object:
##   shape: ~exp(-age - 0.5)
##   level: ~k^0.66 * t^0.57
##   trend: ~1 + b * nao</code></pre>
<p>Inspect the level model (for example):</p>
<div class="sourceCode" id="cb55"><pre class="sourceCode r"><code class="sourceCode r"><span id="cb55-1"><a href="modelling-natural-mortality.html#cb55-1" tabindex="-1"></a><span class="fu">level</span>(m4)</span></code></pre></div>
<pre><code>## An object of class &quot;FLModelSim&quot;
## Slot &quot;model&quot;:
## ~k^0.66 * t^0.57
## 
## Slot &quot;params&quot;:
## An object of class &quot;FLPar&quot;
## iters:  100 
## 
## params
##                k                t 
<<<<<<< HEAD
##  0.40212(0.0486) 10.05993(1.2525) 
=======
##  0.39926(0.0498) 10.14960(1.1368) 
>>>>>>> ff6c52e6
## units:  NA 
## 
## Slot &quot;vcov&quot;:
##       [,1] [,2]
## [1,] 0.002 0.01
## [2,] 0.010 1.00
## 
## Slot &quot;distr&quot;:
## [1] &quot;norm&quot;</code></pre>
<p>Note the variance in the parameters:</p>
<div class="sourceCode" id="cb57"><pre class="sourceCode r"><code class="sourceCode r"><span id="cb57-1"><a href="modelling-natural-mortality.html#cb57-1" tabindex="-1"></a><span class="fu">params</span>(<span class="fu">trend</span>(m4))</span></code></pre></div>
<pre><code>## An object of class &quot;FLPar&quot;
## iters:  100 
## 
## params
##              b 
<<<<<<< HEAD
## 0.51351(0.172) 
=======
## 0.46575(0.127) 
>>>>>>> ff6c52e6
## units:  NA</code></pre>
<p>Note the shape model has no parameters and no uncertainty:</p>
<div class="sourceCode" id="cb59"><pre class="sourceCode r"><code class="sourceCode r"><span id="cb59-1"><a href="modelling-natural-mortality.html#cb59-1" tabindex="-1"></a><span class="fu">params</span>(<span class="fu">shape</span>(m4))</span></code></pre></div>
<pre><code>## An object of class &quot;FLPar&quot;
## params
##    
## NA 
## units:  NA</code></pre>
<p>In this particular case, the <code>shape</code> model will not be randomized because it doesn’t have a variance-covariance matrix. Also note that because there is only one parameter in the <code>trend</code> model, the randomization will use a univariate normal distribution. The same model could be achieved by using <code>mnrnorm()</code> on each model component:</p>
<div class="sourceCode" id="cb61"><pre class="sourceCode r"><code class="sourceCode r"><span id="cb61-1"><a href="modelling-natural-mortality.html#cb61-1" tabindex="-1"></a>m4 <span class="ot">&lt;-</span> <span class="fu">a4aM</span>(<span class="at">shape=</span>shape4,</span>
<span id="cb61-2"><a href="modelling-natural-mortality.html#cb61-2" tabindex="-1"></a>    <span class="at">level=</span><span class="fu">mvrnorm</span>(<span class="dv">100</span>, level4),</span>
<span id="cb61-3"><a href="modelling-natural-mortality.html#cb61-3" tabindex="-1"></a>    <span class="at">trend=</span><span class="fu">mvrnorm</span>(<span class="dv">100</span>, trend4))</span></code></pre></div>
<p>an exact match would require to control the random seed so that the draws would be exactly the same.</p>
</div>
<div id="adding-uncertainty-to-natural-mortality-parameters-with-statistical-copulas" class="section level2 hasAnchor" number="4.3">
<h2><span class="header-section-number">4.3</span> Adding uncertainty to natural mortality parameters with statistical copulas<a href="modelling-natural-mortality.html#adding-uncertainty-to-natural-mortality-parameters-with-statistical-copulas" class="anchor-section" aria-label="Anchor link to header"></a></h2>
<p>We can also use copulas to add parameter uncertainty to the natural mortality model, similar to the way we use them for the growth model in Section <a href="growth.html#growth">3</a>. As stated above these processes make use of the methods implemented for the <code>FLModelSim</code> class.</p>
<p>In the following example we’ll use again Gislason’s second estimator, <span class="math inline">\(M_l=K(\frac{L_{\inf}}{l})^{1.5}\)</span> and a triangle copula to model parameter uncertainty. The method <code>mvrtriangle()</code> is used to create 1000 iterations.</p>
<div class="sourceCode" id="cb62"><pre class="sourceCode r"><code class="sourceCode r"><span id="cb62-1"><a href="modelling-natural-mortality.html#cb62-1" tabindex="-1"></a>linf <span class="ot">&lt;-</span> <span class="dv">60</span></span>
<span id="cb62-2"><a href="modelling-natural-mortality.html#cb62-2" tabindex="-1"></a>k <span class="ot">&lt;-</span> <span class="fl">0.4</span></span>
<span id="cb62-3"><a href="modelling-natural-mortality.html#cb62-3" tabindex="-1"></a><span class="co"># vcov matrix (make up some values)</span></span>
<span id="cb62-4"><a href="modelling-natural-mortality.html#cb62-4" tabindex="-1"></a>mm <span class="ot">&lt;-</span> <span class="fu">matrix</span>(<span class="cn">NA</span>, <span class="at">ncol=</span><span class="dv">2</span>, <span class="at">nrow=</span><span class="dv">2</span>)</span>
<span id="cb62-5"><a href="modelling-natural-mortality.html#cb62-5" tabindex="-1"></a><span class="co"># 10% cv</span></span>
<span id="cb62-6"><a href="modelling-natural-mortality.html#cb62-6" tabindex="-1"></a><span class="fu">diag</span>(mm) <span class="ot">&lt;-</span> <span class="fu">c</span>((linf<span class="sc">*</span><span class="fl">0.1</span>)<span class="sc">^</span><span class="dv">2</span>, (k<span class="sc">*</span><span class="fl">0.1</span>)<span class="sc">^</span><span class="dv">2</span>)</span>
<span id="cb62-7"><a href="modelling-natural-mortality.html#cb62-7" tabindex="-1"></a><span class="co"># 0.2 correlation</span></span>
<span id="cb62-8"><a href="modelling-natural-mortality.html#cb62-8" tabindex="-1"></a>mm[<span class="fu">upper.tri</span>(mm)] <span class="ot">&lt;-</span> mm[<span class="fu">lower.tri</span>(mm)] <span class="ot">&lt;-</span> <span class="fu">c</span>(<span class="fl">0.05</span>)</span>
<span id="cb62-9"><a href="modelling-natural-mortality.html#cb62-9" tabindex="-1"></a><span class="co"># a good way to check is using cov2cor</span></span>
<span id="cb62-10"><a href="modelling-natural-mortality.html#cb62-10" tabindex="-1"></a><span class="fu">cov2cor</span>(mm)</span></code></pre></div>
<pre><code>##           [,1]      [,2]
## [1,] 1.0000000 0.2083333
## [2,] 0.2083333 1.0000000</code></pre>
<div class="sourceCode" id="cb64"><pre class="sourceCode r"><code class="sourceCode r"><span id="cb64-1"><a href="modelling-natural-mortality.html#cb64-1" tabindex="-1"></a><span class="co"># create object</span></span>
<span id="cb64-2"><a href="modelling-natural-mortality.html#cb64-2" tabindex="-1"></a>mgis2 <span class="ot">&lt;-</span> <span class="fu">FLModelSim</span>(<span class="at">model=</span><span class="sc">~</span>k<span class="sc">*</span>(linf<span class="sc">/</span>len)<span class="sc">^</span><span class="fl">1.5</span>, <span class="at">params=</span><span class="fu">FLPar</span>(<span class="at">linf=</span>linf, <span class="at">k=</span>k), <span class="at">vcov=</span>mm)</span>
<span id="cb64-3"><a href="modelling-natural-mortality.html#cb64-3" tabindex="-1"></a><span class="co"># set the lower, upper and centre of the parameters</span></span>
<span id="cb64-4"><a href="modelling-natural-mortality.html#cb64-4" tabindex="-1"></a>pars <span class="ot">&lt;-</span> <span class="fu">list</span>(<span class="fu">list</span>(<span class="at">a=</span><span class="dv">55</span>,<span class="at">b=</span><span class="dv">65</span>), <span class="fu">list</span>(<span class="at">a=</span><span class="fl">0.3</span>, <span class="at">b=</span><span class="fl">0.6</span>, <span class="at">c=</span><span class="fl">0.35</span>))</span>
<span id="cb64-5"><a href="modelling-natural-mortality.html#cb64-5" tabindex="-1"></a>mgis2 <span class="ot">&lt;-</span> <span class="fu">mvrtriangle</span>(<span class="dv">1000</span>, mgis2, <span class="at">paramMargins=</span>pars)</span>
<span id="cb64-6"><a href="modelling-natural-mortality.html#cb64-6" tabindex="-1"></a>mgis2</span></code></pre></div>
<pre><code>## An object of class &quot;FLModelSim&quot;
## Slot &quot;model&quot;:
## ~k * (linf/len)^1.5
## 
## Slot &quot;params&quot;:
## An object of class &quot;FLPar&quot;
## iters:  1000 
## 
## params
<<<<<<< HEAD
##             linf                k 
## 60.10932(2.1145)  0.41418(0.0735) 
=======
##            linf               k 
## 59.99346(2.254)  0.40461(0.069) 
>>>>>>> ff6c52e6
## units:  NA 
## 
## Slot &quot;vcov&quot;:
##       [,1]   [,2]
## [1,] 36.00 0.0500
## [2,]  0.05 0.0016
## 
## Slot &quot;distr&quot;:
## [1] &quot;un &lt;deprecated slot&gt; triangle&quot;</code></pre>
<p>The resulting parameter estimates and marginal distributions can be seen in Figures <a href="modelling-natural-mortality.html#fig:plottrigism">4.1</a> and <a href="modelling-natural-mortality.html#fig:plottrigismhist">4.2</a>. By default the method uses an elliptical copula of t family (see <code>?ellipCopula</code> for more information).</p>
<div class="figure"><span style="display:block;" id="fig:plottrigism"></span>
<img src="_main_files/figure-html/plottrigism-1.png" alt="Pairwise depiction of Gislason's second natural mortality model estimates using a 't' family elliptic copula and triangle distribution margins." width="672" />
<p class="caption">
Figure 4.1: Pairwise depiction of Gislason’s second natural mortality model estimates using a ‘t’ family elliptic copula and triangle distribution margins.
</p>
</div>
<div class="figure"><span style="display:block;" id="fig:plottrigismhist"></span>
<img src="_main_files/figure-html/plottrigismhist-1.png" alt="Marginal distributions of the parameters for Gislason's second natural mortality model using triangle distributions." width="672" />
<p class="caption">
Figure 4.2: Marginal distributions of the parameters for Gislason’s second natural mortality model using triangle distributions.
</p>
</div>
<p>We now have a new model that can be used for the <code>shape</code> model. You can use the constructor or the set method to add the new model. Note that we have a quite complex method now for M. A length based <code>shape</code> model from Gislason’s work, Jensen’s third model based on temperature <code>level</code> and a time <code>trend</code> depending on NAO. All of the component models have uncertainty in their parameters.</p>
<div class="sourceCode" id="cb66"><pre class="sourceCode r"><code class="sourceCode r"><span id="cb66-1"><a href="modelling-natural-mortality.html#cb66-1" tabindex="-1"></a>m5 <span class="ot">&lt;-</span> <span class="fu">a4aM</span>(<span class="at">shape=</span>mgis2, <span class="at">level=</span>level4, <span class="at">trend=</span>trend4)</span>
<span id="cb66-2"><a href="modelling-natural-mortality.html#cb66-2" tabindex="-1"></a><span class="co"># or</span></span>
<span id="cb66-3"><a href="modelling-natural-mortality.html#cb66-3" tabindex="-1"></a>m5 <span class="ot">&lt;-</span> m4</span>
<span id="cb66-4"><a href="modelling-natural-mortality.html#cb66-4" tabindex="-1"></a><span class="fu">shape</span>(m5) <span class="ot">&lt;-</span> mgis2</span></code></pre></div>
</div>
<div id="computing-natural-mortality-time-series---the-m-method" class="section level2 hasAnchor" number="4.4">
<h2><span class="header-section-number">4.4</span> Computing natural mortality time series - the <code>m()</code> method<a href="modelling-natural-mortality.html#computing-natural-mortality-time-series---the-m-method" class="anchor-section" aria-label="Anchor link to header"></a></h2>
<p>Now that we have set up the natural mortality <code>a4aM</code> model and added parameter uncertainty to each component, we are ready to generate the <code>FLQuant</code> of natural mortality with <code>m()</code>. The <code>m()</code> method is the workhorse method for computing natural mortality. The method returns a <code>FLQuant</code> that can be inserted in an <code>FLStock</code> to be used in the assessment method.</p>
<p>The size of the <code>FLQuant</code> object is determined by the <code>min</code>, <code>max</code>, <code>minyear</code> and <code>maxyear</code> elements of the <code>range</code> slot of the <code>a4aM</code> object. By default the values of these elements are set to 0, which generates a <code>FLQuant</code> with length 1 in the <code>quant</code> and <code>year</code> dimension. The <code>range</code> slot can be set by hand, or by using the <code>rngquant()</code> and <code>rngyear()</code> methods.</p>
<p>The name of the first dimension of the output <code>FLQuant</code> (e.g. ‘age’ or ‘len’) is determined by the parameters of the <code>shape</code> model. If it is not clear what the name should be then the name is set to ‘quant’.</p>
<p>Here we demonstrate <code>m()</code> using the simple <code>a4aM</code> object we created above that has constant natural mortality.</p>
<p>Start with the simplest model:</p>
<div class="sourceCode" id="cb67"><pre class="sourceCode r"><code class="sourceCode r"><span id="cb67-1"><a href="modelling-natural-mortality.html#cb67-1" tabindex="-1"></a>m1</span></code></pre></div>
<pre><code>## a4aM object:
##   shape: ~1
##   level: ~a
##   trend: ~1</code></pre>
<p>Check the range:</p>
<div class="sourceCode" id="cb69"><pre class="sourceCode r"><code class="sourceCode r"><span id="cb69-1"><a href="modelling-natural-mortality.html#cb69-1" tabindex="-1"></a><span class="fu">range</span>(m1)</span></code></pre></div>
<pre><code>##       min       max plusgroup   minyear   maxyear   minmbar   maxmbar 
##         0         0         0         0         0         0         0</code></pre>
<p>The <span class="math inline">\(M\)</span> <code>FLQuant</code> won’t have ages or years:</p>
<div class="sourceCode" id="cb71"><pre class="sourceCode r"><code class="sourceCode r"><span id="cb71-1"><a href="modelling-natural-mortality.html#cb71-1" tabindex="-1"></a><span class="fu">m</span>(m1)</span></code></pre></div>
<pre><code>## An object of class &quot;FLQuant&quot;
## , , unit = unique, season = all, area = unique
## 
##      year
## quant 0  
##     0 0.2
## 
## units:  NA</code></pre>
<p>To have a more useful matrix of values that cover the ages and years in the <code>FLStock</code> object, the analyst needs to set the quant and year ranges.</p>
<div class="sourceCode" id="cb73"><pre class="sourceCode r"><code class="sourceCode r"><span id="cb73-1"><a href="modelling-natural-mortality.html#cb73-1" tabindex="-1"></a><span class="co"># set the quant range</span></span>
<span id="cb73-2"><a href="modelling-natural-mortality.html#cb73-2" tabindex="-1"></a><span class="fu">range</span>(m1, <span class="fu">c</span>(<span class="st">&quot;min&quot;</span>,<span class="st">&quot;max&quot;</span>)) <span class="ot">&lt;-</span> <span class="fu">c</span>(<span class="dv">0</span>,<span class="dv">7</span>)</span>
<span id="cb73-3"><a href="modelling-natural-mortality.html#cb73-3" tabindex="-1"></a><span class="co"># set the year range</span></span>
<span id="cb73-4"><a href="modelling-natural-mortality.html#cb73-4" tabindex="-1"></a><span class="fu">range</span>(m1, <span class="fu">c</span>(<span class="st">&quot;minyear&quot;</span>,<span class="st">&quot;maxyear&quot;</span>)) <span class="ot">&lt;-</span> <span class="fu">c</span>(<span class="dv">2000</span>, <span class="dv">2010</span>)</span>
<span id="cb73-5"><a href="modelling-natural-mortality.html#cb73-5" tabindex="-1"></a><span class="fu">range</span>(m1)</span></code></pre></div>
<pre><code>##       min       max plusgroup   minyear   maxyear   minmbar   maxmbar 
##         0         7         0      2000      2010         0         0</code></pre>
<p>Create the object with the M estimates by age and year, note the name of the first dimension is ‘quant’.</p>
<div class="sourceCode" id="cb75"><pre class="sourceCode r"><code class="sourceCode r"><span id="cb75-1"><a href="modelling-natural-mortality.html#cb75-1" tabindex="-1"></a><span class="fu">m</span>(m1)</span></code></pre></div>
<pre><code>## An object of class &quot;FLQuant&quot;
## , , unit = unique, season = all, area = unique
## 
##      year
## quant 2000 2001 2002 2003 2004 2005 2006 2007 2008 2009 2010
##     0 0.2  0.2  0.2  0.2  0.2  0.2  0.2  0.2  0.2  0.2  0.2 
##     1 0.2  0.2  0.2  0.2  0.2  0.2  0.2  0.2  0.2  0.2  0.2 
##     2 0.2  0.2  0.2  0.2  0.2  0.2  0.2  0.2  0.2  0.2  0.2 
##     3 0.2  0.2  0.2  0.2  0.2  0.2  0.2  0.2  0.2  0.2  0.2 
##     4 0.2  0.2  0.2  0.2  0.2  0.2  0.2  0.2  0.2  0.2  0.2 
##     5 0.2  0.2  0.2  0.2  0.2  0.2  0.2  0.2  0.2  0.2  0.2 
##     6 0.2  0.2  0.2  0.2  0.2  0.2  0.2  0.2  0.2  0.2  0.2 
##     7 0.2  0.2  0.2  0.2  0.2  0.2  0.2  0.2  0.2  0.2  0.2 
## 
## units:  NA</code></pre>
<p>The next example has an age-based shape (model “m2” from above). As the <code>shape</code> model has ‘age’ as a variable which is not included in the <code>FLPar</code> slot it is used as the name of the first dimension of the resulting <code>FLQuant</code>.</p>
<p>An important feature of the <code>m()</code> method is the use of the <code>level</code> model. The outcome of the <code>level</code> model will be applied to a range of ages or lengths, set by the <code>mbar</code> information in the range slot. In this example the level model is <span class="math inline">\(1.5*K\)</span> and since <span class="math inline">\(K=0.4\)</span>, the level predicted by the model will be <span class="math inline">\(0.6\)</span>. The <code>m()</code> model will use the information in the range, <code>minmbar</code> and <code>maxmbar</code> to compute the mean level. This mean level will match the value given by the <code>level</code> model. The <code>mbar</code> range can be changed with the <code>rngmbar()</code> method. We illustrate this by making an <code>FLQuant</code> with age varying natural mortality.</p>
<p>Check the model and set the ranges:</p>
<div class="sourceCode" id="cb77"><pre class="sourceCode r"><code class="sourceCode r"><span id="cb77-1"><a href="modelling-natural-mortality.html#cb77-1" tabindex="-1"></a>m2</span></code></pre></div>
<pre><code>## a4aM object:
##   shape: ~exp(-age - 0.5)
##   level: ~1.5 * k
##   trend: ~1</code></pre>
<div class="sourceCode" id="cb79"><pre class="sourceCode r"><code class="sourceCode r"><span id="cb79-1"><a href="modelling-natural-mortality.html#cb79-1" tabindex="-1"></a><span class="co"># set the quant range</span></span>
<span id="cb79-2"><a href="modelling-natural-mortality.html#cb79-2" tabindex="-1"></a><span class="fu">range</span>(m2, <span class="fu">c</span>(<span class="st">&quot;min&quot;</span>,<span class="st">&quot;max&quot;</span>)) <span class="ot">&lt;-</span> <span class="fu">c</span>(<span class="dv">0</span>,<span class="dv">7</span>)</span>
<span id="cb79-3"><a href="modelling-natural-mortality.html#cb79-3" tabindex="-1"></a><span class="co"># set the year range</span></span>
<span id="cb79-4"><a href="modelling-natural-mortality.html#cb79-4" tabindex="-1"></a><span class="fu">range</span>(m2, <span class="fu">c</span>(<span class="st">&quot;minyear&quot;</span>,<span class="st">&quot;maxyear&quot;</span>)) <span class="ot">&lt;-</span> <span class="fu">c</span>(<span class="dv">2000</span>, <span class="dv">2003</span>)</span>
<span id="cb79-5"><a href="modelling-natural-mortality.html#cb79-5" tabindex="-1"></a><span class="fu">range</span>(m2)</span></code></pre></div>
<pre><code>##       min       max plusgroup   minyear   maxyear   minmbar   maxmbar 
##         0         7         0      2000      2003         0         0</code></pre>
<div class="sourceCode" id="cb81"><pre class="sourceCode r"><code class="sourceCode r"><span id="cb81-1"><a href="modelling-natural-mortality.html#cb81-1" tabindex="-1"></a><span class="fu">m</span>(m2)</span></code></pre></div>
<pre><code>## An object of class &quot;FLQuant&quot;
## , , unit = unique, season = all, area = unique
## 
##    year
## age 2000     2001     2002     2003    
##   0 0.600000 0.600000 0.600000 0.600000
##   1 0.220728 0.220728 0.220728 0.220728
##   2 0.081201 0.081201 0.081201 0.081201
##   3 0.029872 0.029872 0.029872 0.029872
##   4 0.010989 0.010989 0.010989 0.010989
##   5 0.004043 0.004043 0.004043 0.004043
##   6 0.001487 0.001487 0.001487 0.001487
##   7 0.000547 0.000547 0.000547 0.000547
## 
## units:  NA</code></pre>
<p>Note that the level value is:</p>
<div class="sourceCode" id="cb83"><pre class="sourceCode r"><code class="sourceCode r"><span id="cb83-1"><a href="modelling-natural-mortality.html#cb83-1" tabindex="-1"></a><span class="fu">predict</span>(<span class="fu">level</span>(m2))</span></code></pre></div>
<pre><code>##    iter
##       1
##   1 0.6</code></pre>
<p>Which is the same as:</p>
<div class="sourceCode" id="cb85"><pre class="sourceCode r"><code class="sourceCode r"><span id="cb85-1"><a href="modelling-natural-mortality.html#cb85-1" tabindex="-1"></a><span class="fu">m</span>(m2)[<span class="st">&quot;0&quot;</span>]</span></code></pre></div>
<pre><code>## An object of class &quot;FLQuant&quot;
## , , unit = unique, season = all, area = unique
## 
##    year
## age 2000 2001 2002 2003
##   0 0.6  0.6  0.6  0.6 
## 
## units:  NA</code></pre>
<p>This is because the <code>mbar</code> range is currently set to “0” and “0” (see above) and the mean natural mortality value over this range is given by the level model.</p>
<p>We can change the <code>mbar</code> range:</p>
<div class="sourceCode" id="cb87"><pre class="sourceCode r"><code class="sourceCode r"><span id="cb87-1"><a href="modelling-natural-mortality.html#cb87-1" tabindex="-1"></a><span class="fu">range</span>(m2, <span class="fu">c</span>(<span class="st">&quot;minmbar&quot;</span>,<span class="st">&quot;maxmbar&quot;</span>)) <span class="ot">&lt;-</span> <span class="fu">c</span>(<span class="dv">0</span>,<span class="dv">5</span>)</span>
<span id="cb87-2"><a href="modelling-natural-mortality.html#cb87-2" tabindex="-1"></a><span class="fu">range</span>(m2)</span></code></pre></div>
<pre><code>##       min       max plusgroup   minyear   maxyear   minmbar   maxmbar 
##         0         7         0      2000      2003         0         5</code></pre>
<p>Which rescales the the natural mortality at age:</p>
<div class="sourceCode" id="cb89"><pre class="sourceCode r"><code class="sourceCode r"><span id="cb89-1"><a href="modelling-natural-mortality.html#cb89-1" tabindex="-1"></a><span class="fu">m</span>(m2)</span></code></pre></div>
<pre><code>## An object of class &quot;FLQuant&quot;
## , , unit = unique, season = all, area = unique
## 
##    year
## age 2000    2001    2002    2003   
##   0 2.28129 2.28129 2.28129 2.28129
##   1 0.83924 0.83924 0.83924 0.83924
##   2 0.30874 0.30874 0.30874 0.30874
##   3 0.11358 0.11358 0.11358 0.11358
##   4 0.04178 0.04178 0.04178 0.04178
##   5 0.01537 0.01537 0.01537 0.01537
##   6 0.00565 0.00565 0.00565 0.00565
##   7 0.00208 0.00208 0.00208 0.00208
## 
## units:  NA</code></pre>
<p>Check that the mortality over the mean range is the same as the level model:</p>
<div class="sourceCode" id="cb91"><pre class="sourceCode r"><code class="sourceCode r"><span id="cb91-1"><a href="modelling-natural-mortality.html#cb91-1" tabindex="-1"></a><span class="fu">quantMeans</span>(<span class="fu">m</span>(m2)[<span class="fu">ac</span>(<span class="dv">0</span><span class="sc">:</span><span class="dv">5</span>)])</span></code></pre></div>
<pre><code>## An object of class &quot;FLQuant&quot;
## , , unit = unique, season = all, area = unique
## 
##      year
## age   2000 2001 2002 2003
##   all 0.6  0.6  0.6  0.6 
## 
## units:  NA</code></pre>
<p>The next example uses a time trend for the <code>trend</code> model. We use the <code>m3</code> model we made earlier. The <code>trend</code> model for this model has a covariate, ‘nao’. This needs to be passed to the <code>m()</code> method. The year range of the ‘nao’ covariate should match that of the <code>range</code> slot.</p>
<p>Simple, pass in a single nao value (only one year):</p>
<div class="sourceCode" id="cb93"><pre class="sourceCode r"><code class="sourceCode r"><span id="cb93-1"><a href="modelling-natural-mortality.html#cb93-1" tabindex="-1"></a><span class="fu">m</span>(m3, <span class="at">nao=</span><span class="dv">1</span>)</span></code></pre></div>
<pre><code>## An object of class &quot;FLQuant&quot;
## , , unit = unique, season = all, area = unique
## 
##    year
## age 0  
##   0 0.9
## 
## units:  NA</code></pre>
<p>Set ages:</p>
<div class="sourceCode" id="cb95"><pre class="sourceCode r"><code class="sourceCode r"><span id="cb95-1"><a href="modelling-natural-mortality.html#cb95-1" tabindex="-1"></a><span class="fu">range</span>(m3, <span class="fu">c</span>(<span class="st">&quot;min&quot;</span>,<span class="st">&quot;max&quot;</span>)) <span class="ot">&lt;-</span> <span class="fu">c</span>(<span class="dv">0</span>,<span class="dv">7</span>)</span>
<span id="cb95-2"><a href="modelling-natural-mortality.html#cb95-2" tabindex="-1"></a><span class="fu">m</span>(m3, <span class="at">nao=</span><span class="dv">0</span>)</span></code></pre></div>
<pre><code>## An object of class &quot;FLQuant&quot;
## , , unit = unique, season = all, area = unique
## 
##    year
## age 0       
##   0 0.600000
##   1 0.220728
##   2 0.081201
##   3 0.029872
##   4 0.010989
##   5 0.004043
##   6 0.001487
##   7 0.000547
## 
## units:  NA</code></pre>
<p>With ages and years - passing in the NAO data as numeric (1,0,1,0)</p>
<div class="sourceCode" id="cb97"><pre class="sourceCode r"><code class="sourceCode r"><span id="cb97-1"><a href="modelling-natural-mortality.html#cb97-1" tabindex="-1"></a><span class="fu">range</span>(m3, <span class="fu">c</span>(<span class="st">&quot;minyear&quot;</span>,<span class="st">&quot;maxyear&quot;</span>)) <span class="ot">&lt;-</span> <span class="fu">c</span>(<span class="dv">2000</span>, <span class="dv">2003</span>)</span>
<span id="cb97-2"><a href="modelling-natural-mortality.html#cb97-2" tabindex="-1"></a><span class="fu">m</span>(m3, <span class="at">nao=</span><span class="fu">as.numeric</span>(nao[,<span class="fu">as.character</span>(<span class="dv">2000</span><span class="sc">:</span><span class="dv">2003</span>)]))</span></code></pre></div>
<pre><code>## An object of class &quot;FLQuant&quot;
## , , unit = unique, season = all, area = unique
## 
##    year
## age 2000     2001     2002     2003    
##   0 0.600000 0.900000 0.600000 0.900000
##   1 0.220728 0.331091 0.220728 0.331091
##   2 0.081201 0.121802 0.081201 0.121802
##   3 0.029872 0.044808 0.029872 0.044808
##   4 0.010989 0.016484 0.010989 0.016484
##   5 0.004043 0.006064 0.004043 0.006064
##   6 0.001487 0.002231 0.001487 0.002231
##   7 0.000547 0.000821 0.000547 0.000821
## 
## units:  NA</code></pre>
<p>The final example show how <code>m()</code> can be used to make an <code>FLQuant</code> with uncertainty (see Figure <a href="modelling-natural-mortality.html#fig:uncertainm">4.3</a>). We use the <code>m4</code> object from earlier with uncertainty on the <code>level</code> and <code>trend</code> parameters.</p>
<div class="sourceCode" id="cb99"><pre class="sourceCode r"><code class="sourceCode r"><span id="cb99-1"><a href="modelling-natural-mortality.html#cb99-1" tabindex="-1"></a><span class="fu">range</span>(m4, <span class="fu">c</span>(<span class="st">&quot;min&quot;</span>,<span class="st">&quot;max&quot;</span>)) <span class="ot">&lt;-</span> <span class="fu">c</span>(<span class="dv">0</span>,<span class="dv">7</span>)</span>
<span id="cb99-2"><a href="modelling-natural-mortality.html#cb99-2" tabindex="-1"></a><span class="fu">range</span>(m4, <span class="fu">c</span>(<span class="st">&quot;minyear&quot;</span>,<span class="st">&quot;maxyear&quot;</span>)) <span class="ot">&lt;-</span> <span class="fu">c</span>(<span class="dv">2000</span>, <span class="dv">2003</span>)</span>
<span id="cb99-3"><a href="modelling-natural-mortality.html#cb99-3" tabindex="-1"></a>flq <span class="ot">&lt;-</span> <span class="fu">m</span>(m4, <span class="at">nao=</span><span class="fu">c</span>(nao[,<span class="fu">ac</span>(<span class="dv">2000</span><span class="sc">:</span><span class="dv">2003</span>)]))</span>
<span id="cb99-4"><a href="modelling-natural-mortality.html#cb99-4" tabindex="-1"></a>flq</span></code></pre></div>
<pre><code>## An object of class &quot;FLQuant&quot;
## iters:  100 
## 
## , , unit = unique, season = all, area = unique
## 
##    year
## age 2000              2001              2002              2003             
<<<<<<< HEAD
##   0 2.04366(0.226152) 3.01812(0.416711) 2.04366(0.226152) 3.01812(0.416711)
##   1 0.75182(0.083197) 1.11030(0.153299) 0.75182(0.083197) 1.11030(0.153299)
##   2 0.27658(0.030606) 0.40846(0.056396) 0.27658(0.030606) 0.40846(0.056396)
##   3 0.10175(0.011259) 0.15026(0.020747) 0.10175(0.011259) 0.15026(0.020747)
##   4 0.03743(0.004142) 0.05528(0.007632) 0.03743(0.004142) 0.05528(0.007632)
##   5 0.01377(0.001524) 0.02034(0.002808) 0.01377(0.001524) 0.02034(0.002808)
##   6 0.00507(0.000561) 0.00748(0.001033) 0.00507(0.000561) 0.00748(0.001033)
##   7 0.00186(0.000206) 0.00275(0.000380) 0.00186(0.000206) 0.00275(0.000380)
=======
##   0 2.02930(0.156898) 3.08573(0.398927) 2.02930(0.156898) 3.08573(0.398927)
##   1 0.74654(0.057719) 1.13518(0.146757) 0.74654(0.057719) 1.13518(0.146757)
##   2 0.27464(0.021234) 0.41761(0.053989) 0.27464(0.021234) 0.41761(0.053989)
##   3 0.10103(0.007811) 0.15363(0.019861) 0.10103(0.007811) 0.15363(0.019861)
##   4 0.03717(0.002874) 0.05652(0.007307) 0.03717(0.002874) 0.05652(0.007307)
##   5 0.01367(0.001057) 0.02079(0.002688) 0.01367(0.001057) 0.02079(0.002688)
##   6 0.00503(0.000389) 0.00765(0.000989) 0.00503(0.000389) 0.00765(0.000989)
##   7 0.00185(0.000143) 0.00281(0.000364) 0.00185(0.000143) 0.00281(0.000364)
>>>>>>> ff6c52e6
## 
## units:  NA</code></pre>
<div class="sourceCode" id="cb101"><pre class="sourceCode r"><code class="sourceCode r"><span id="cb101-1"><a href="modelling-natural-mortality.html#cb101-1" tabindex="-1"></a><span class="fu">dim</span>(flq)</span></code></pre></div>
<pre><code>## [1]   8   4   1   1   1 100</code></pre>
<div class="figure"><span style="display:block;" id="fig:uncertainm"></span>
<img src="_main_files/figure-html/uncertainm-1.png" alt="Natural mortality with age and year trend." width="672" />
<p class="caption">
Figure 4.3: Natural mortality with age and year trend.
</p>
</div>
<p>Notably, the last example created a M model that varies with time, based on an environmental variable, and adds estimation uncertainty, showing the huge flexibility this method can deal with.</p>

</div>
</div>
<h3> References<a href="references.html#references" class="anchor-section" aria-label="Anchor link to header"></a></h3>
<div id="refs" class="references csl-bib-body hanging-indent">
<div id="ref-charnov1993" class="csl-entry">
Charnov, Eric L. 1993. <em>Life History Invariants: Some Explorations of Symmetry in Evolutionary Ecology</em>. Oxford University Press.
</div>
<div id="ref-gislason2010" class="csl-entry">
Gislason, Henrik, Niels Daan, Jake C Rice, and John G Pope. 2010. <span>“Size, Growth, Temperature and the Natural Mortality of Marine Fish.”</span> <em>Fish and Fisheries</em> 11 (2): 149–58. <a href="https://doi.org/10.1111/j.1467-2979.2009.00350.x">https://doi.org/10.1111/j.1467-2979.2009.00350.x</a>.
</div>
<div id="ref-MCAPAM2023" class="csl-entry">
Hamel, Owen S., James N. Ianelli, Mark N. Maunder, and André E. Punt. 2023. <span>“Natural Mortality: Theory, Estimation and Application in Fishery Stock Assessment Models.”</span> <em>Fisheries Research</em> 261: 106638. <a href="https://doi.org/10.1016/j.fishres.2023.106638">https://doi.org/10.1016/j.fishres.2023.106638</a>.
</div>
<div id="ref-Kenchington2014" class="csl-entry">
Kenchington, Trevor J. 2014. <span>“Natural Mortality Estimators for Information-Limited Fisheries.”</span> <em>Fish and Fisheries</em> 15 (4): 533–62. <a href="https://doi.org/10.1111/faf.12027">https://doi.org/10.1111/faf.12027</a>.
</div>
<div id="ref-maunder2023mrev" class="csl-entry">
Maunder, Mark N, Owen S Hamel, Hee-Haeng Lee, Kevin R Piner, Jason M Cope, André E Punt, James N Ianelli, Cristian Castillo-Jordan, and Manasa S Kapur. 2023. <span>“A Review of Estimation Methods for Natural Mortality and Their Performance in the Context of Fishery Stock Assessment.”</span> <em>Fisheries Research</em> 257: 106489. <a href="https://doi.org/10.1016/j.fishres.2022.106489">https://doi.org/10.1016/j.fishres.2022.106489</a>.
</div>
<div id="ref-pauly1980" class="csl-entry">
Pauly, Daniel. 1980. <span>“On the Interrelationships Between Natural Mortality, Growth Parameters, and Mean Environmental Temperature in 175 Fish Stocks.”</span> <em>ICES Journal of Marine Science</em> 39 (2): 175–92. <a href="https://doi.org/10.1093/icesjms/39.2.175">https://doi.org/10.1093/icesjms/39.2.175</a>.
</div>
<div id="ref-quinn1999" class="csl-entry">
Quinn, Terrance J, and Richard B Deriso. 1999. <em>Quantitative Fish Dynamics</em>. Oxford University Press.
</div>
<div id="ref-mass" class="csl-entry">
Venables, W. N., and B. D. Ripley. 2002. <em>Modern Applied Statistics with s</em>. Fourth. New York: Springer. <a href="https://www.stats.ox.ac.uk/pub/MASS4/">https://www.stats.ox.ac.uk/pub/MASS4/</a>.
</div>
</div>
            </section>

          </div>
        </div>
      </div>
<a href="growth.html" class="navigation navigation-prev " aria-label="Previous page"><i class="fa fa-angle-left"></i></a>
<a href="stock-assessment-framework.html" class="navigation navigation-next " aria-label="Next page"><i class="fa fa-angle-right"></i></a>
    </div>
  </div>
<script src="libs/gitbook-2.6.7/js/app.min.js"></script>
<script src="libs/gitbook-2.6.7/js/clipboard.min.js"></script>
<script src="libs/gitbook-2.6.7/js/plugin-search.js"></script>
<script src="libs/gitbook-2.6.7/js/plugin-sharing.js"></script>
<script src="libs/gitbook-2.6.7/js/plugin-fontsettings.js"></script>
<script src="libs/gitbook-2.6.7/js/plugin-bookdown.js"></script>
<script src="libs/gitbook-2.6.7/js/jquery.highlight.js"></script>
<script src="libs/gitbook-2.6.7/js/plugin-clipboard.js"></script>
<script>
gitbook.require(["gitbook"], function(gitbook) {
gitbook.start({
  "sharing": {
    "github": false,
    "facebook": true,
    "twitter": true,
    "linkedin": false,
    "weibo": false,
    "instapaper": false,
    "vk": false,
    "whatsapp": false,
    "all": ["facebook", "twitter", "linkedin", "weibo", "instapaper"]
  },
  "fontsettings": {
    "theme": "white",
    "family": "sans",
    "size": 2
  },
  "edit": {
    "link": "https://github.com/USERNAME/REPO/edit/BRANCH/04-m.Rmd",
    "text": "Edit"
  },
  "history": {
    "link": null,
    "text": null
  },
  "view": {
    "link": null,
    "text": null
  },
  "download": ["_main.pdf", "_main.epub"],
  "search": {
    "engine": "fuse",
    "options": null
  },
  "toc": {
    "collapse": "subsection"
  }
});
});
</script>

<!-- dynamically load mathjax for compatibility with self-contained -->
<script>
  (function () {
    var script = document.createElement("script");
    script.type = "text/javascript";
    var src = "true";
    if (src === "" || src === "true") src = "https://cdnjs.cloudflare.com/ajax/libs/mathjax/2.7.9/latest.js?config=TeX-MML-AM_CHTML";
    if (location.protocol !== "file:")
      if (/^https?:/.test(src))
        src = src.replace(/^https?:/, '');
    script.src = src;
    document.getElementsByTagName("head")[0].appendChild(script);
  })();
</script>
</body>

</html><|MERGE_RESOLUTION|>--- conflicted
+++ resolved
@@ -6,7 +6,7 @@
   <meta http-equiv="X-UA-Compatible" content="IE=edge" />
   <title>4 Modelling Natural Mortality | Fish stock assessment with R - DRAFT</title>
   <meta name="description" content="How to do stock assessment in R using the a4a framework" />
-  <meta name="generator" content="bookdown 0.43 and GitBook 2.6.7" />
+  <meta name="generator" content="bookdown 0.42 and GitBook 2.6.7" />
 
   <meta property="og:title" content="4 Modelling Natural Mortality | Fish stock assessment with R - DRAFT" />
   <meta property="og:type" content="book" />
@@ -22,11 +22,7 @@
 
 
 
-<<<<<<< HEAD
 <meta name="date" content="2025-05-30" />
-=======
-<meta name="date" content="2025-05-21" />
->>>>>>> ff6c52e6
 
   <meta name="viewport" content="width=device-width, initial-scale=1" />
   <meta name="apple-mobile-web-app-capable" content="yes" />
@@ -259,7 +255,8 @@
 <li class="chapter" data-level="9.1.1" data-path="uncertainty.html"><a href="uncertainty.html#predict"><i class="fa fa-check"></i><b>9.1.1</b> <code>predict()</code></a></li>
 <li class="chapter" data-level="9.1.2" data-path="uncertainty.html"><a href="uncertainty.html#simulate"><i class="fa fa-check"></i><b>9.1.2</b> <code>simulate()</code></a></li>
 </ul></li>
-<li class="chapter" data-level="9.2" data-path="uncertainty.html"><a href="uncertainty.html#propagate-uncertainty-into-stock-assessment"><i class="fa fa-check"></i><b>9.2</b> Propagate uncertainty into stock assessment</a></li>
+<li class="chapter" data-level="9.2" data-path="uncertainty.html"><a href="uncertainty.html#prediction-error"><i class="fa fa-check"></i><b>9.2</b> Prediction error</a></li>
+<li class="chapter" data-level="9.3" data-path="uncertainty.html"><a href="uncertainty.html#propagate-uncertainty-into-stock-assessment"><i class="fa fa-check"></i><b>9.3</b> Propagate uncertainty into stock assessment</a></li>
 </ul></li>
 <li class="chapter" data-level="10" data-path="the-statistical-catch-at-age-stock-assessment-framework-with-markov-chain-monte-carlo-mcmc.html"><a href="the-statistical-catch-at-age-stock-assessment-framework-with-markov-chain-monte-carlo-mcmc.html"><i class="fa fa-check"></i><b>10</b> The statistical catch-at-age stock assessment framework with Markov Chain Monte Carlo (MCMC) </a>
 <ul>
@@ -438,11 +435,7 @@
 ## 
 ## params
 ##                k                t 
-<<<<<<< HEAD
-##  0.40212(0.0486) 10.05993(1.2525) 
-=======
-##  0.39926(0.0498) 10.14960(1.1368) 
->>>>>>> ff6c52e6
+##  0.39514(0.0426) 10.09339(0.7447) 
 ## units:  NA 
 ## 
 ## Slot &quot;vcov&quot;:
@@ -459,11 +452,7 @@
 ## 
 ## params
 ##              b 
-<<<<<<< HEAD
-## 0.51351(0.172) 
-=======
-## 0.46575(0.127) 
->>>>>>> ff6c52e6
+## 0.49907(0.152) 
 ## units:  NA</code></pre>
 <p>Note the shape model has no parameters and no uncertainty:</p>
 <div class="sourceCode" id="cb59"><pre class="sourceCode r"><code class="sourceCode r"><span id="cb59-1"><a href="modelling-natural-mortality.html#cb59-1" tabindex="-1"></a><span class="fu">params</span>(<span class="fu">shape</span>(m4))</span></code></pre></div>
@@ -510,13 +499,8 @@
 ## iters:  1000 
 ## 
 ## params
-<<<<<<< HEAD
 ##             linf                k 
-## 60.10932(2.1145)  0.41418(0.0735) 
-=======
-##            linf               k 
-## 59.99346(2.254)  0.40461(0.069) 
->>>>>>> ff6c52e6
+## 59.93098(2.1237)  0.40128(0.0702) 
 ## units:  NA 
 ## 
 ## Slot &quot;vcov&quot;:
@@ -734,25 +718,14 @@
 ## 
 ##    year
 ## age 2000              2001              2002              2003             
-<<<<<<< HEAD
-##   0 2.04366(0.226152) 3.01812(0.416711) 2.04366(0.226152) 3.01812(0.416711)
-##   1 0.75182(0.083197) 1.11030(0.153299) 0.75182(0.083197) 1.11030(0.153299)
-##   2 0.27658(0.030606) 0.40846(0.056396) 0.27658(0.030606) 0.40846(0.056396)
-##   3 0.10175(0.011259) 0.15026(0.020747) 0.10175(0.011259) 0.15026(0.020747)
-##   4 0.03743(0.004142) 0.05528(0.007632) 0.03743(0.004142) 0.05528(0.007632)
-##   5 0.01377(0.001524) 0.02034(0.002808) 0.01377(0.001524) 0.02034(0.002808)
-##   6 0.00507(0.000561) 0.00748(0.001033) 0.00507(0.000561) 0.00748(0.001033)
-##   7 0.00186(0.000206) 0.00275(0.000380) 0.00186(0.000206) 0.00275(0.000380)
-=======
-##   0 2.02930(0.156898) 3.08573(0.398927) 2.02930(0.156898) 3.08573(0.398927)
-##   1 0.74654(0.057719) 1.13518(0.146757) 0.74654(0.057719) 1.13518(0.146757)
-##   2 0.27464(0.021234) 0.41761(0.053989) 0.27464(0.021234) 0.41761(0.053989)
-##   3 0.10103(0.007811) 0.15363(0.019861) 0.10103(0.007811) 0.15363(0.019861)
-##   4 0.03717(0.002874) 0.05652(0.007307) 0.03717(0.002874) 0.05652(0.007307)
-##   5 0.01367(0.001057) 0.02079(0.002688) 0.01367(0.001057) 0.02079(0.002688)
-##   6 0.00503(0.000389) 0.00765(0.000989) 0.00503(0.000389) 0.00765(0.000989)
-##   7 0.00185(0.000143) 0.00281(0.000364) 0.00185(0.000143) 0.00281(0.000364)
->>>>>>> ff6c52e6
+##   0 1.99586(0.226928) 2.99688(0.440899) 1.99586(0.226928) 2.99688(0.440899)
+##   1 0.73424(0.083482) 1.10249(0.162197) 0.73424(0.083482) 1.10249(0.162197)
+##   2 0.27011(0.030711) 0.40558(0.059669) 0.27011(0.030711) 0.40558(0.059669)
+##   3 0.09937(0.011298) 0.14921(0.021951) 0.09937(0.011298) 0.14921(0.021951)
+##   4 0.03656(0.004156) 0.05489(0.008075) 0.03656(0.004156) 0.05489(0.008075)
+##   5 0.01345(0.001529) 0.02019(0.002971) 0.01345(0.001529) 0.02019(0.002971)
+##   6 0.00495(0.000562) 0.00743(0.001093) 0.00495(0.000562) 0.00743(0.001093)
+##   7 0.00182(0.000207) 0.00273(0.000402) 0.00182(0.000207) 0.00273(0.000402)
 ## 
 ## units:  NA</code></pre>
 <div class="sourceCode" id="cb101"><pre class="sourceCode r"><code class="sourceCode r"><span id="cb101-1"><a href="modelling-natural-mortality.html#cb101-1" tabindex="-1"></a><span class="fu">dim</span>(flq)</span></code></pre></div>

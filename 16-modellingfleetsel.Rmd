# Modelling fleet selectivity

## Modelling fleets with different proportions of the catch covariate

<<<<<<< HEAD
```{r, eval = FALSE}
cp1 <- cp2 <- catch.n(ple4)
pa <- c(0.2, 0.3, 0.5, 0.5, 0.6, 0.7, 0.6, 0.6, 0.6, 0.6)
na <- nrow(cp1)
for(i in 1:na) cp1[i][] <- mean(rbinom(100, 1, pa[i]))
for(i in 1:na) cp2[i][] <- mean(rbinom(100, 1, 1-pa[i]))
cp2 <- 1-cp1

fmod <- ~ s(year, k = 20, by = cp1) + s(year, k = 20, by = cp2) + s(age, k = 5)
fit <- sca(ple4, ple4.indices, fmodel=fmod, covar=FLQuants(cp1=cp1, cp2=cp2))
=======
```{r}
# cp1 <- cp2 <- catch.n(ple4)
# pa <- c(0.2, 0.3, 0.5, 0.5, 0.6, 0.7, 0.6, 0.6, 0.6, 0.6)
# na <- nrow(cp1)
# for(i in 1:na) cp1[i][] <- mean(rbinom(100, 1, pa[i]))
# for(i in 1:na) cp2[i][] <- mean(rbinom(100, 1, 1-pa[i]))
# cp2 <- 1-cp1
#
# fmod <- ~s(year, k=20) + s(age, k=3, by=cp1) + s(age, k=5, by=cp2)
# fit <- sca(ple4, ple4.indices, fmodel=fmod, covar=FLQuants(cp1=cp1, cp2=cp2))
#
# fmod <- ~s(year, k=20) + s(age, k=5)
# fit0 <- sca(ple4, ple4.indices, fmodel=fmod)
#
# plot(FLStocks(f1=ple4+fit, f0=ple4+fit0))
```

## Modelling f with mean length by fleet

This approach allows the inclusion of mean length in the catch of each fleet, as an indicator of fleet's selctivity, to model fishing mortality. This approach wouldn't model individual fleet selectivity, it would bring information about fleet selectivity to help fitting the fishing mortality.

>>>>>>> d56dc14f


<<<<<<< HEAD
plot(FLStocks(f1=ple4+fit, f0=ple4+fit0))
```

```{r, eval = FALSE}
fit
b <- coef(simulate(stkmodel(fit), nsim = 100))
by1 <- grep("fMod:s[(]age[)]:by1", dimnames(b)$params)
by2 <- grep("fMod:s[(]age[)]:by2", dimnames(b)$params)

# doesnt work
getX(~ s(age, k = 3), data.frame(age = dims(ple4)$min:dims(ple4)$max))

# need covars to make it work
df <- data.frame(
  year = rep(dims(ple4)$minyear:dims(ple4)$maxyear, each = dims(ple4)$age),
  age = dims(ple4)$min:dims(ple4)$max,
  cp1 = c(cp1[, 1]),
  cp2 = c(cp2[, 1])
)

X <- getX(fmodel(fit), df)
# just keep first 10 rows (ages 1:10)
X <- X[1:10,]

sims1 <- exp(X[,by1] %*% b[by1,])
sims2 <- exp(X[,by2] %*% b[by2,])

par(mfrow = c(2, 1))
matplot(sims1, type = "l")
matplot(sims2, type = "l")

```


```{r, eval = FALSE}

fmodel0 <- ~ s(age, k = 5) + s(year, k = 10)
fit0 <- sca(ple4, ple4.indices, fmodel = fmodel0)


plot(splines::bs(year) %*% c(0, 1, 1))

plot(pnorm(year, 1990, 5), type = "b")


fmodel2 <- ~
  s(age, k = 3, by = cbind(pnorm(year, 1990, 5), 1 - pnorm(year, 1990, 5))) +
  s(year, k = 18)
fit2 <- sca(ple4, ple4.indices, fmodel = fmodel2)

xyplot(data ~ age | year > 1990, groups = year, data = harvest(fit2), type = "l")

wireframe(harvest(fit2))



b <- coef(simulate(stkmodel(fit2), nsim = 1000))
by1 <- grep("fMod:s[(]age[).]", dimnames(b)$params)
by2 <- grep("fMod:s[(]age[)]:", dimnames(b)$params)

X <- getX(fmodel(fit2), as.data.frame(catch.n(ple4)))

sims1 <- X[1:10, by1] %*% b[by1, ]
sims2 <- X[nrow(X) - (10:1) + 1, by2] %*% b[by2, ]

# get quantiles
simsqs1 <- t(apply(sims1, 1, quantile, c(0.25, .5)))

par(mfrow = c(2, 1))
matplot(sims1, type = "l")
matplot(sims2, type = "l")


```


```{r, eval = FALSE}

dm <- dims(ple4)
# simulate a simple model
age <- dm$min:dm$max
year <- dm$minyear:dm$maxyear
s1 <- c(splines::bs(age) %*% c(.2, 1, 1))
s2 <- c(splines::bs(age) %*% c(-1, 1, 0))

s1 <- s1 / max(s1)
s2 <- s2 / max(s2)

weight <- pnorm(year, 1990, 5)

obj <- catch.n(ple4)

y <- s1 %o% weight + s2 %o% (1 - weight)

yobs <- y + rnorm(length(y), 0, 0.01)

dat <- data.frame(
  year = rep(year, each = length(age)),
  age = rep(age, length(year)),
  y = c(yobs)
)

L <- cbind(rep(weight, each = dm$age), 1 - rep(weight, each = dm$age))

agem <- cbind(dat$age, dat$age)

library(mgcv)
fit0 <- gam(y ~ s(age, k = 5) + s(year, k = 20), data = dat)

fit1 <- gam(y ~ s(agem, k = 5, by = L), data = dat)


obj[] <- fitted(fit1)

wireframe(obj)
xyplot(data ~ age | year > 1990, groups = year, data = obj, type = "l")

```
=======
>>>>>>> d56dc14f
<|MERGE_RESOLUTION|>--- conflicted
+++ resolved
@@ -2,7 +2,6 @@
 
 ## Modelling fleets with different proportions of the catch covariate
 
-<<<<<<< HEAD
 ```{r, eval = FALSE}
 cp1 <- cp2 <- catch.n(ple4)
 pa <- c(0.2, 0.3, 0.5, 0.5, 0.6, 0.7, 0.6, 0.6, 0.6, 0.6)
@@ -13,32 +12,9 @@
 
 fmod <- ~ s(year, k = 20, by = cp1) + s(year, k = 20, by = cp2) + s(age, k = 5)
 fit <- sca(ple4, ple4.indices, fmodel=fmod, covar=FLQuants(cp1=cp1, cp2=cp2))
-=======
-```{r}
-# cp1 <- cp2 <- catch.n(ple4)
-# pa <- c(0.2, 0.3, 0.5, 0.5, 0.6, 0.7, 0.6, 0.6, 0.6, 0.6)
-# na <- nrow(cp1)
-# for(i in 1:na) cp1[i][] <- mean(rbinom(100, 1, pa[i]))
-# for(i in 1:na) cp2[i][] <- mean(rbinom(100, 1, 1-pa[i]))
-# cp2 <- 1-cp1
-#
-# fmod <- ~s(year, k=20) + s(age, k=3, by=cp1) + s(age, k=5, by=cp2)
-# fit <- sca(ple4, ple4.indices, fmodel=fmod, covar=FLQuants(cp1=cp1, cp2=cp2))
-#
-# fmod <- ~s(year, k=20) + s(age, k=5)
-# fit0 <- sca(ple4, ple4.indices, fmodel=fmod)
-#
-# plot(FLStocks(f1=ple4+fit, f0=ple4+fit0))
-```
-
-## Modelling f with mean length by fleet
 
 This approach allows the inclusion of mean length in the catch of each fleet, as an indicator of fleet's selctivity, to model fishing mortality. This approach wouldn't model individual fleet selectivity, it would bring information about fleet selectivity to help fitting the fishing mortality.
 
->>>>>>> d56dc14f
-
-
-<<<<<<< HEAD
 plot(FLStocks(f1=ple4+fit, f0=ple4+fit0))
 ```
 
@@ -156,6 +132,4 @@
 wireframe(obj)
 xyplot(data ~ age | year > 1990, groups = year, data = obj, type = "l")
 
-```
-=======
->>>>>>> d56dc14f
+```
--- conflicted
+++ resolved
@@ -23,7 +23,6 @@
   url = {https://devtools.r-lib.org/},
 }
 
-<<<<<<< HEAD
 @Manual{R-FLa4a,
   title = {FLa4a: A Simple and Robust Statistical Catch at Age Model},
   author = {Colin P. Millar and Ernesto Jardim},
@@ -31,18 +30,12 @@
   note = {R package version 1.9.1, commit 21fd85181ba5ab9a1d35b650398690820617d3ce},
   url = {https://github.com/flr/FLa4a},
 }
-=======
->>>>>>> c92e539c
 
 @Manual{R-FLCore,
   title = {FLCore: Core Package of FLR, Fisheries Modelling in R},
   author = {Laurence T. Kell and Philippe Grosjean},
-<<<<<<< HEAD
   year = {2025},
   note = {R package version 2.6.20.9322},
-=======
-  note = {R package version 2.6.20.9332},
->>>>>>> c92e539c
   url = {http://flr-project.org/FLCore},
   year = {2023},
 }

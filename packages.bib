--- conflicted
+++ resolved
@@ -10,13 +10,8 @@
 @Manual{R-bookdown,
   title = {bookdown: Authoring Books and Technical Documents with R Markdown},
   author = {Yihui Xie},
-<<<<<<< HEAD
   year = {2025},
   note = {R package version 0.42},
-=======
-  year = {2024},
-  note = {R package version 0.41},
->>>>>>> 54323f0f
   url = {https://github.com/rstudio/bookdown},
 }
 
@@ -32,11 +27,7 @@
   title = {FLa4a: A Simple and Robust Statistical Catch at Age Model},
   author = {Colin P. Millar and Ernesto Jardim},
   note = {R package version 1.9.3},
-<<<<<<< HEAD
-  year = {2025},
-=======
-  year = {2024},
->>>>>>> 54323f0f
+  year = {2025},
 }
 
 @Manual{R-FLCore,
@@ -44,11 +35,7 @@
   author = {Laurence T. Kell and Philippe Grosjean},
   note = {R package version 2.6.20.9333},
   url = {http://flr-project.org/FLCore},
-<<<<<<< HEAD
-  year = {2025},
-=======
-  year = {2024},
->>>>>>> 54323f0f
+  year = {2025},
 }
 
 @Manual{R-formatR,

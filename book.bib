% Encoding: UTF-8

@Article{EJ_etal_2014,
  author  = {Jardim, Ernesto and Millar, Colin P. and Mosqueira, Iago and Scott, Finlay and Osio, Giacomo Chato and Ferretti, Marco and Alzorriz, Nekane and Orio, Alessandro},
  journal = {ICES Journal of Marine Science},
  title   = {Food for Thought What if stock assessment is as simple as a linear model? The a4a initiative},
  year    = {2014},
  month   = jan,
}


@article{Maceina_etal_2016, 
  title={Assessing the Accuracy of Published Natural Mortality Estimators Using Rates Determined from Five Unexploited Freshwater Fish Populations}, 
  volume={36}, 
  url={https://afspubs.onlinelibrary.wiley.com/doi/10.1080/02755947.2015.1129002}, 
  DOI={10.1080/02755947.2015.1129002}, 
  number={2}, 
  journal={North American Journal of Fisheries Management}, 
  publisher={Taylor & Francis}, 
  author={Maceina, Michael J. and Sammons, Steven M.}, 
  year={2016}, 
  month=apr, 
  pages={433–446} }


@article{Jacobsen_etal_2018, 
  title={Natural mortality augments population fluctuations of forage fish}, 
  volume={19}, 
  url={https://onlinelibrary.wiley.com/doi/full/10.1111/faf.12290}, 
  DOI={10.1111/FAF.12290}, 
  number={5}, 
  journal={Fish and Fisheries}, 
  publisher={John Wiley & Sons, Ltd}, 
  author={Jacobsen, Nis Sand and Essington, Timothy E.}, 
  year={2018}, month=sep, pages={791–797} }

@article{López_etal_2017, 
  title={Incorporating uncertainty into a length-based estimator of natural mortality in fish populations}, 
  volume={115}, 
  url={https://spo.nmfs.noaa.gov/content/fishery-bulletin/incorporating-uncertainty-length-based-estimator-natural-mortality-fish}, 
  DOI={10.7755/FB.115.3.6}, 
  number={3}, journal={Fishery Bulletin}, 
  author={López Quintero, Freddy Omar and Contreras-Reyes, Javier E. and Wiff, Rodrigo}, 
  year={2017}, month=may, pages={355–364} }

@article{Robertson_etal_2022, 
  title={Limited temporal variability in natural mortality for juvenile American plaice on the Grand Bank of Newfoundland}, 
  volume={53}, 
  url={https://doi.org/10.2960/j.v53.m738}, 
  DOI={10.2960/j.v53.m738}, 
  journal={Journal of Northwest Atlantic Fishery Science}, 
  author={Robertson, Matthew D. and Regular, Paul M. and Cadigan, Noel G.}, year={2022}, month=sep, pages={47–56} }


@article{Nelder_1965, 
  title={The Analysis of Randomized Experiments with Orthogonal Block Structure. I. Block Structure and the Null Analysis of Variance}, 
  volume={283}, 
  url={http://ui.adsabs.harvard.edu/abs/1965RSPSA.283..147N/abstract}, 
  DOI={10.1098/RSPA.1965.0012}, 
  number={1393}, 
  journal={Proceedings of The Royal Society A: Mathematical, Physical and Engineering Sciences}, 
  publisher={The Royal Society}, author={Nelder, John A.}, year={1965}, month=jan, 
  pages={147–162} }

@article{Wilkinson_etal_1973,
  title={Symbolic Description of Factorial Models for Analysis of Variance},
  author={Graham N. Wilkinson and C. E. Rogers},
  journal={Applied statistics},
  year={1973},
  volume={22},
  pages={392-399},
  url={https://api.semanticscholar.org/CorpusID:118281143} }

@book{hastie1990generalized,
  title={Generalized Additive Models},
  author={Hastie, T.J. and Tibshirani, R.J.},
  isbn={9780412343902},
  lccn={99015185},
  series={Chapman \& Hall/CRC Monographs on Statistics \& Applied Probability},
  url={https://books.google.be/books?id=qa29r1Ze1coC},
  year={1990},
  publisher={Taylor \& Francis} }

@book{chambers1991statistical,
  title={Statistical Models in S},
  author={Chambers, J.M. and Hastie, T.J.},
  isbn={9780412830402},
  lccn={91017646},
  url={https://books.google.be/books?id=IBkLQAAACAAJ},
  year={1991},
  publisher={Taylor \& Francis} }

@article{Millar_etal_2014,
    author = {Millar, Colin P. and Jardim, Ernesto and Scott, Finlay and Osio, Giacomo Chato and Mosqueira, Iago and Alzorriz, Nekane},
    title = {Model averaging to streamline the stock assessment process},
    journal = {ICES Journal of Marine Science},
    volume = {72},
    number = {1},
    pages = {93-98},
    year = {2014},
    month = {04},
    issn = {1054-3139},
    doi = {10.1093/icesjms/fsu043},
    url = {https://doi.org/10.1093/icesjms/fsu043},
    eprint = {https://academic.oup.com/icesjms/article-pdf/72/1/93/31223942/fsu043.pdf},
}

@article{scott2016applied,
  title={An applied framework for incorporating multiple sources of uncertainty in fisheries stock assessments},
  author={Scott, Finlay and Jardim, Ernesto and Millar, Colin P and Cervi{\~n}o, Santiago},
  journal={PLoS One},
  volume={11},
  number={5},
  pages={e0154922},
  year={2016},
  publisher={Public Library of Science San Francisco, CA USA}
}


@book{gelman2013bayesian,
  title={Bayesian Data Analysis, Third Edition},
  author={Gelman, A. and Carlin, J.B. and Stern, H.S. and Dunson, D.B. and Vehtari, A. and Rubin, D.B.},
  isbn={9781439840955},
  lccn={2013039507},
  series={Chapman \& Hall/CRC Texts in Statistical Science},
  url={https://books.google.be/books?id=ZXL6AQAAQBAJ},
  year={2013},
  publisher={Taylor \& Francis}
}


@book{gilks1995markov,
  title={Markov Chain Monte Carlo in Practice},
  author={Gilks, W.R. and Richardson, S. and Spiegelhalter, D.},
  isbn={9780412055515},
  lccn={98033429},
  series={Chapman \& Hall/CRC Interdisciplinary Statistics},
  url={https://books.google.be/books?id=TRXrMWY_i2IC},
  year={1995},
  publisher={Taylor \& Francis}
}

@book{robert2005monte,
  title={Monte Carlo Statistical Methods},
  author={Robert, C. and Casella, G.},
  isbn={9780387212395},
  lccn={2004049157},
  series={Springer Texts in Statistics},
  url={https://books.google.be/books?id=HfhGAxn5GugC},
  year={2005},
  publisher={Springer New York}
}

@article{neal1993probabilistic,
  added-at = {2016-09-17T10:15:27.000+0200},
  author = {Neal, Radford M},
  biburl = {https://www.bibsonomy.org/bibtex/26c5307897f6dfc4eb668d6944c0daf82/becker},
  interhash = {4d20ab5051a0d3de28050a71c685bf60},
  intrahash = {6c5307897f6dfc4eb668d6944c0daf82},
  keywords = {bayes carlo chain factor inference markov mcmc monto neal overview probabilistic radford review},
  publisher = {Department of Computer Science, University of Toronto Toronto, Ontario, Canada},
  timestamp = {2016-09-17T10:15:27.000+0200},
  title = {Probabilistic inference using Markov chain Monte Carlo methods},
  year = 1993
}

@book{pawitan2001inall,
    author = {Pawitan, Yudi},
    title = {In All Likelihood: Statistical Modelling and Inference Using Likelihood},
    publisher = {Oxford University Press},
    year = {2001},
    month = {06},
    isbn = {9780198507659},
    doi = {10.1093/oso/9780198507659.001.0001},
    url = {https://doi.org/10.1093/oso/9780198507659.001.0001},
}


@book {Wasserman2004,
    AUTHOR = {Wasserman, Larry},
     TITLE = {All of statistics},
    SERIES = {Springer Texts in Statistics},
      NOTE = {A concise course in statistical inference},
 PUBLISHER = {Springer-Verlag, New York},
      YEAR = {2004},
     PAGES = {xx+442},
      ISBN = {0-387-40272-1},
   MRCLASS = {62-01 (62F10 62F15 62G05)},
  MRNUMBER = {2055670},
       DOI = {10.1007/978-0-387-21736-9},
       URL = {https://doi.org/10.1007/978-0-387-21736-9},
}

@book {vanderVaart1998,
    AUTHOR = {van der Vaart, A. W.},
     TITLE = {Asymptotic statistics},
    SERIES = {Cambridge Series in Statistical and Probabilistic Mathematics},
    VOLUME = {3},
 PUBLISHER = {Cambridge University Press, Cambridge},
      YEAR = {1998},
     PAGES = {xvi+443},
      ISBN = {0-521-49603-9; 0-521-78450-6},
   MRCLASS = {62-02 (62E20 62F05 62F12 62G07 62G09 62G20)},
  MRNUMBER = {1652247},
MRREVIEWER = {Nancy\ Reid},
       DOI = {10.1017/CBO9780511802256},
       URL = {https://doi.org/10.1017/CBO9780511802256},
}


@article {White1982,
    AUTHOR = {White, Halbert},
     TITLE = {Maximum likelihood estimation of misspecified models},
   JOURNAL = {Econometrica},
  FJOURNAL = {Econometrica. Journal of the Econometric Society},
    VOLUME = {50},
      YEAR = {1982},
    NUMBER = {1},
     PAGES = {1--25},
      ISSN = {0012-9682,1468-0262},
   MRCLASS = {62P20},
  MRNUMBER = {640163},
MRREVIEWER = {D.\ E. A. Giles},
       DOI = {10.2307/1912526},
       URL = {https://doi.org/10.2307/1912526},
}

@article {Fournier2012,
    AUTHOR = {Fournier, David A. and Skaug, Hans J. and Ancheta, Johnoel and
              Ianelli, James and Magnusson, Arni and Maunder, Mark N. and
              Nielsen, Anders and Sibert, John},
     TITLE = {A{D} model builder: using automatic differentiation for
              statistical inference of highly parameterized complex
              nonlinear models},
   JOURNAL = {Optim. Methods Softw.},
  FJOURNAL = {Optimization Methods \& Software},
    VOLUME = {27},
      YEAR = {2012},
    NUMBER = {2},
     PAGES = {233--249},
      ISSN = {1055-6788,1029-4937},
   MRCLASS = {65D25 (62-04 62F10 92D25)},
  MRNUMBER = {2901959},
MRREVIEWER = {Ulrich\ D.\ Jentschura},
       DOI = {10.1080/10556788.2011.597854},
       URL = {https://doi.org/10.1080/10556788.2011.597854},
}


@article{monnahan2019,
	title = {Overcoming long {Bayesian} run times in integrated fisheries stock assessments},
	volume = {76},
	issn = {1054-3139, 1095-9289},
	url = {https://academic.oup.com/icesjms/article/76/6/1477/5475859},
	doi = {10.1093/icesjms/fsz059},
	language = {en},
	number = {6},
	urldate = {2021-10-29},
	journal = {ICES Journal of Marine Science},
	author = {Monnahan, Cole C and Branch, Trevor A and Thorson, James T and Stewart, Ian J and Szuwalski, Cody S},
	editor = {Zhou, Shijie},
	month = dec,
	year = {2019},
	pages = {1477--1488},
	file = {fsz059.pdf:files/47/fsz059.pdf:application/pdf},
}

@incollection {Geweke1992,
    AUTHOR = {Geweke, John},
     TITLE = {Evaluating the accuracy of sampling-based approaches to the
              calculation of posterior moments},
 BOOKTITLE = {Bayesian statistics, 4 ({P}e\~n\'iscola, 1991)},
     PAGES = {169--193},
 PUBLISHER = {Oxford Univ. Press, New York},
      YEAR = {1992},
      ISBN = {0-19-852266-5},
   MRCLASS = {62F15},
  MRNUMBER = {1380276},
}

@article{gelman1992inference,
  title={Inference from iterative simulation using multiple sequences},
  author={Gelman, Andrew and Rubin, Donald B},
  journal={Statistical science},
  volume={7},
  number={4},
  pages={457--472},
  year={1992},
  publisher={Institute of Mathematical Statistics}
}

@book{hilborn2013quantitative,
  title={Quantitative fisheries stock assessment: choice, dynamics and uncertainty},
  author={Hilborn, Ray and Walters, Carl J},
  year={2013},
  publisher={Springer Science \& Business Media}
}

@article{OECD,
  title = {OECD Economic Outlook},
  author = {OECD},
  issue = {1},
  year = {2009},
  publisher = {OECD Publishing, Paris},
  doi = {https://doi.org/10.1787/eco_outlook-v2009-1-en} 
}

@article{punt2001review,
  title={Review of progress in the introduction of management strategy evaluation (MSE) approaches in Australia's South East Fishery},
  author={Punt, Andr{\'e} E and Smith, Anthony DM and Cui, Gurong},
  journal={Marine and Freshwater Research},
  volume={52},
  number={4},
  pages={719--726},
  year={2001},
  publisher={CSIRO Publishing}
}


@article{HILBORN2010193,
title = {Pretty Good Yield and exploited fishes},
journal = {Marine Policy},
volume = {34},
number = {1},
pages = {193-196},
year = {2010},
issn = {0308-597X},
doi = {https://doi.org/10.1016/j.marpol.2009.04.013},
url = {https://www.sciencedirect.com/science/article/pii/S0308597X09000682},
author = {Ray Hilborn},
keywords = {Maximum sustainable yield, Steepness, Recruitment compensation, Overfishing, Meta-analysis}
}

@article{Rindorf_etal_2016,
    author = {Rindorf, Anna and Dichmont, Catherine Mary and Levin, Phillip S. and Mace, Pamela and Pascoe, Sean and Prellezo, Raul and Punt, André E. and 
    Reid, David G. and Stephenson, Robert and Ulrich, Clara and Vinther, Morten and Clausen, Lotte Worsøe},
    title = {Food for thought: pretty good multispecies yield},
    journal = {ICES Journal of Marine Science},
    volume = {74},
    number = {2},
    pages = {475-486},
    year = {2016},
    month = {05},
    issn = {1054-3139},
    doi = {10.1093/icesjms/fsw071},
    url = {https://doi.org/10.1093/icesjms/fsw071},
    eprint = {https://academic.oup.com/icesjms/article-pdf/74/2/475/31242828/fsw071.pdf},
}


@article{cookbook2021,
title = {A cookbook for using model diagnostics in integrated stock assessments},
journal = {Fisheries Research},
volume = {240},
pages = {105959},
year = {2021},
issn = {0165-7836},
doi = {https://doi.org/10.1016/j.fishres.2021.105959},
url = {https://www.sciencedirect.com/science/article/pii/S0165783621000874},
author = {Felipe Carvalho and Henning Winker and Dean Courtney and Maia Kapur and Laurence Kell and Massimiliano Cardinale and Michael Schirripa and Toshihide Kitakado and Dawit Yemane and Kevin R. Piner and Mark N. Maunder and Ian Taylor and Chantel R. Wetzel and Kathryn Doering and Kelli F. Johnson and Richard D. Methot}
}

@article{KELL2016119,
title = {Evaluation of the prediction skill of stock assessment using hindcasting},
journal = {Fisheries Research},
volume = {183},
pages = {119-127},
year = {2016},
issn = {0165-7836},
doi = {https://doi.org/10.1016/j.fishres.2016.05.017},
url = {https://www.sciencedirect.com/science/article/pii/S0165783616301540},
author = {Laurence T. Kell and Ai Kimoto and Toshihide Kitakado}
}

@book{hc2011,
  title={Statistical Methods in the Atmospheric Sciences},
  author={Wilks, D.S.},
  year={2011},
  publisher={Academic Press}
}

@article{hc2002,
author = {Mason, Simon and Mimmack, G.},
year = {2002},
month = {02},
pages = {},
title = {2001: Comparison of some statistical methods of probabilistic forecasting of ENSO},
volume = {15},
journal = {Journal of Climate}
}

@Manual{fla4a,
  title  = {a4a: A flexible and robust stock assessment framework},
  author = {Colin Millar and Ernesto Jardim},
  note   = {R package version 1.9.2},
  year   = {2025},
}

@Article{flr,
  author  = {L.T. Kell and I. Mosqueira and P. Grosjean and J-M. Fromentin and D. Garcia and R. Hillary and E. Jardim and S. Mardle and M.A. Pastoors and J.J. Poos and F. Scott and R.D. Scott},
  journal = {ICES Journal of Marine Science},
  title   = {FLR: an open-source framework for the evaluation and development of management strategies},
  year    = {2007},
  pages   = {640-646},
  volume  = {64},
}

@Manual{flasher,
  title  = {FLasher: Projection and Forecasting of Fish Populations, Stocks and Fleets},
  author = {Iago Mosqueira and Finlay Scott},
  note   = {R package version 0.7.1.9223},
  year   = {2025},
}

@Manual{flbrp,
  title  = {FLBRP: Reference Points for Fisheries Management},
  author = {Laurence T. Kell and Finlay Scott},
  note   = {R package version 2.5.9.9051},
  year   = {2025},
  url    = {http://flr-project.org/FLBRP},
}

@Book{fishbase,
  editor    = {Froese, R. and D. Pauly},
  publisher = {ICLARM, Los Baños, Laguna, Philippines.},
  title     = {FishBase 2000: concepts, design and data sources.},
  year      = {2000},
  pages     = {344},
}

@InProceedings{sklar1959,
  author    = {Sklar, M},
  booktitle = {Annales de l'ISUP},
  title     = {Fonctions de r{\'e}partition {\`a} n dimensions et leurs marges},
  year      = {1959},
  number    = {3},
  pages     = {229--231},
  volume    = {8},
}

@Article{copulahistory,
  author  = {Christian Genest and Ostap Okhrin and Taras Bodnar},
  journal = {Journal of Multivariate Analysis},
  title   = {Copula modeling from Abe Sklar to the present day},
  year    = {2024},
  issn    = {0047-259X},
  note    = {Copula Modeling from Abe Sklar to the present day},
  pages   = {105278},
  volume  = {201},
  doi     = {https://doi.org/10.1016/j.jmva.2023.105278},
  url     = {https://www.sciencedirect.com/science/article/pii/S0047259X23001240},
}

@Article{pauly1980,
  author    = {Pauly, Daniel},
  journal   = {ICES Journal of Marine Science},
  title     = {On the interrelationships between natural mortality, growth parameters, and mean environmental temperature in 175 fish stocks},
  year      = {1980},
  number    = {2},
  pages     = {175--192},
  volume    = {39},
  doi       = {10.1093/icesjms/39.2.175},
  publisher = {Oxford University Press},
}

@Article{gislason2010,
  author    = {Gislason, Henrik and Daan, Niels and Rice, Jake C and Pope, John G},
  journal   = {Fish and Fisheries},
  title     = {Size, growth, temperature and the natural mortality of marine fish},
  year      = {2010},
  number    = {2},
  pages     = {149--158},
  volume    = {11},
  doi       = {10.1111/j.1467-2979.2009.00350.x},
  publisher = {Wiley Online Library},
}

@Book{charnov1993,
  author    = {Charnov, Eric L},
  publisher = {Oxford University Press},
  title     = {Life History Invariants: Some Explorations of Symmetry in Evolutionary Ecology},
  year      = {1993},
}

@Book{quinn1999,
  author    = {Quinn, Terrance J and Deriso, Richard B},
  publisher = {Oxford University Press},
  title     = {Quantitative Fish Dynamics},
  year      = {1999},
}

@Article{maunder2023mrev,
  author    = {Maunder, Mark N and Hamel, Owen S and Lee, Hee-Haeng and Piner, Kevin R and Cope, Jason M and Punt, André E and Ianelli, James N and Castillo-Jordan, Cristian and Kapur, Manasa S},
  journal   = {Fisheries Research},
  title     = {A review of estimation methods for natural mortality and their performance in the context of fishery stock assessment},
  year      = {2023},
  pages     = {106489},
  volume    = {257},
  doi       = {10.1016/j.fishres.2022.106489},
  publisher = {Elsevier},
}

@Article{MCAPAM2023,
  author  = {Owen S. Hamel and James N. Ianelli and Mark N. Maunder and André E. Punt},
  journal = {Fisheries Research},
  title   = {Natural mortality: Theory, estimation and application in fishery stock assessment models},
  year    = {2023},
  issn    = {0165-7836},
  pages   = {106638},
  volume  = {261},
  doi     = {https://doi.org/10.1016/j.fishres.2023.106638},
  url     = {https://www.sciencedirect.com/science/article/pii/S0165783623000310},
}

@Article{Kenchington2014,
  author   = {Kenchington, Trevor J},
  journal  = {Fish and Fisheries},
  title    = {Natural mortality estimators for information-limited fisheries},
  year     = {2014},
  number   = {4},
  pages    = {533-562},
  volume   = {15},
  doi      = {https://doi.org/10.1111/faf.12027},
  eprint   = {https://onlinelibrary.wiley.com/doi/pdf/10.1111/faf.12027},
  keywords = {Information-limited fisheries, natural mortality},
  url      = {https://onlinelibrary.wiley.com/doi/abs/10.1111/faf.12027},
}

@Article{puntmse,
  author  = {Punt, André E and Butterworth, Doug S and de Moor, Carryn L and De Oliveira, José A A and Haddon, Malcolm},
  journal = {Fish and Fisheries},
  title   = {Management strategy evaluation: best practices},
  year    = {2016},
  number  = {2},
  pages   = {303-334},
  volume  = {17},
  doi     = {https://doi.org/10.1111/faf.12104},
}

@Book{Wood2017,
  author    = {S.N Wood},
  publisher = {Chapman and Hall/CRC},
  title     = {Generalized Additive Models: An Introduction with R},
  year      = {2017},
  edition   = {2},
}

@Manual{Wood2023,
  title  = {mgcv: Mixed GAM Computation Vehicle with Automatic Smoothness Estimation},
  author = {Simon Wood},
  note   = {R package version 1.9-1},
  year   = {2023},
  url    = {https://CRAN.R-project.org/package=mgcv},
}

@Article{R-copula,
  author  = {{Jun Yan}},
  journal = {Journal of Statistical Software},
  title   = {Enjoy the Joy of Copulas: With a Package {copula}},
  year    = {2007},
  number  = {4},
  pages   = {1--21},
  volume  = {21},
  url     = {https://www.jstatsoft.org/v21/i04/},
}

@Book{mass,
  author    = {W. N. Venables and B. D. Ripley},
  publisher = {Springer},
  title     = {Modern Applied Statistics with S},
  year      = {2002},
  address   = {New York},
  edition   = {Fourth},
  note      = {ISBN 0-387-95457-0},
  url       = {https://www.stats.ox.ac.uk/pub/MASS4/},
}

@Article{hickey2019,
  author  = {Hickey, Graeme L. and Kontopantelis, Evangelos and Takkenberg, Johanna J.M. and Beyersdorf, Friedhelm},
  title   = {Statistical primer: checking model assumptions with regression diagnostics},
  journal = {Interactive Cardiovascular and Thoracic Surgery},
  year    = {2019},
  doi     = {10.1093/ICVTS/IVY207},
  url     = {https://scispace.com/papers/statistical-primer-checking-model-assumptions-with-4q5hjel1qt?utm_source=chatgpt},
}

@Article{ding2023information,
  author    = {Ding, Jie},
  journal   = {Wiley Interdisciplinary Reviews: Computational Statistics},
  title     = {Information criteria for model selection},
  year      = {2023},
  number    = {2},
  pages     = {e1607},
  volume    = {15},
  doi       = {10.1002/wics.1607},
  publisher = {Wiley},
}

@Manual{admb123manual,
  title        = {ADMB 12.3 Manual},
  author       = {ADMB Project},
  note         = {Available at \url{https://www.admb-project.org/docs/manuals/}},
  organization = {ADMB Foundation},
  year         = {2013},
}

@Manual{monnahan2014admbmcmc,
  title        = {A Guide for Bayesian Analysis in AD Model Builder},
  author       = {Cole C. Monnahan and Melissa L. Muradian and Peter T. Kuriyama},
  note         = {Available at \url{https://www.admb-project.org/developers/mcmc/mcmc-guide-for-admb.pdf}},
  organization = {ADMB Project},
  year         = {2014},
}

@Article{mohn1999retrospective,
  author    = {Mohn, R.},
  journal   = {ICES Journal of Marine Science},
  title     = {The retrospective problem in sequential population analysis: an investigation using cod fishery and simulated data},
  year      = {1999},
  number    = {4},
  pages     = {473--488},
  volume    = {56},
  doi       = {10.1006/jmsc.1999.0481},
  publisher = {Oxford University Press},
}

@Article{cadrin2025misinterpreting,
  author    = {Cadrin, Steven X.},
  journal   = {ICES Journal of Marine Science},
  title     = {Misinterpreting retrospective patterns in fishery stock assessment},
  year      = {2025},
  number    = {2},
  pages     = {473--488},
  volume    = {82},
  doi       = {10.1093/icesjms/fsaf014},
  publisher = {Oxford University Press},
}

@Article{pope1972,
  author  = {Pope, J. G.},
  journal = {Research Bulletin of the International Commission for the Northwest Atlantic Fisheries},
  title   = {An investigation of the accuracy of virtual population analysis using cohort analysis},
  year    = {1972},
  pages   = {65--74},
  volume  = {9},
}

@Article{hardin2002robust,
  author    = {Hardin, James W.},
  journal   = {Stata Journal},
  title     = {The robust variance estimator for two-stage models},
  year      = {2002},
  number    = {3},
  pages     = {253--266},
  volume    = {2},
  publisher = {StataCorp LLC},
}

@Book{hastie2009,
  author    = {Hastie, Trevor and Tibshirani, Robert and Friedman, Jerome},
  publisher = {Springer Science \& Business Media},
  title     = {The Elements of Statistical Learning: Data Mining, Inference, and Prediction},
  year      = {2009},
  edition   = {2nd},
  isbn      = {9780387848570},
}

@Article{harville85,
  author    = {David A. Harville},
  journal   = {Journal of the American Statistical Association},
  title     = {Decomposition of Prediction Error},
  year      = {1985},
  issn      = {01621459},
  number    = {389},
  pages     = {132--138},
  volume    = {80},
  publisher = {[American Statistical Association, Taylor & Francis, Ltd.]},
  url       = {http://www.jstor.org/stable/2288063},
}

@Article{privitera2019,
  author  = {Privitera-Johnson, Kristin M and Punt, André E},
  journal = {ICES Journal of Marine Science},
  title   = {Leveraging scientific uncertainty in fisheries management for estimating among-assessment variation in overfishing limits},
  year    = {2019},
  number  = {2},
  pages   = {515-526},
  volume  = {77},
  doi     = {10.1093/icesjms/fsz237},
}

@TechReport{flasher2016,
  author      = {Finlay Scott and Iago Mosqueira},
  institution = {European Union},
  title       = {Bioeconomic Modelling for Fisheries},
  year        = {2016},
  number      = {EUR 28383 EN},
  doi         = {doi:10.2788/722156},
}

@Article{massad2005,
  author  = {Eduardo Massad and Marcelo N. Burattini and Luis F. Lopez and Francisco A.B. Coutinho},
  journal = {Medical Hypotheses},
  title   = {Forecasting versus projection models in epidemiology: The case of the SARS epidemics},
  year    = {2005},
  issn    = {0306-9877},
  number  = {1},
  pages   = {17-22},
  volume  = {65},
  doi     = {https://doi.org/10.1016/j.mehy.2004.09.029},
  url     = {https://www.sciencedirect.com/science/article/pii/S0306987705000800},
}

@Manual{flash,
  title  = {FLash: Forecasting and Projection of Fish Stocks},
  author = {Laurence T. Kell},
  note   = {R package version 2.5.11},
  year   = {2025},
  url    = {https://github.com/flr/FLash},
}

@Article{coda,
  author  = {Martyn Plummer and Nicky Best and Kate Cowles and Karen Vines},
  journal = {R News},
  title   = {CODA: Convergence Diagnosis and Output Analysis for MCMC},
  year    = {2006},
  number  = {1},
  pages   = {7--11},
  volume  = {6},
}

@Article{gelman97,
  author    = {A. Gelman and W. R. Gilks and G. O. Roberts},
  journal   = {The Annals of Applied Probability},
  title     = {{Weak convergence and optimal scaling of random walk Metropolis algorithms}},
  year      = {1997},
  number    = {1},
  pages     = {110 -- 120},
  volume    = {7},
  keywords  = {Markov chain Monte Carlo, Metropolis algorithm, Optimal scaling, weak convergence},
  publisher = {Institute of Mathematical Statistics},
}

<<<<<<< HEAD
@Misc{unclos1982,
  author = {{United Nations}},
  title  = {United Nations Convention on the Law of the Sea},
  year   = {1982},
  url    = {https://www.un.org/depts/los/convention_agreements/texts/unclos/unclos_e.pdf},
}

@Manual{flbrp,
  title  = {FLBRP: Reference Points for Fisheries Management},
  author = {Laurence T. Kell and Finlay Scott},
  note   = {R package version 2.5.9.9051},
  year   = {2025},
  url    = {http://flr-project.org/FLBRP},
=======
@Article{R-mgcv,
    title = {Fast stable restricted maximum likelihood and marginal
      likelihood estimation of semiparametric generalized linear
      models},
    journal = {Journal of the Royal Statistical Society (B)},
    volume = {73},
    number = {1},
    pages = {3--36},
    year = {2011},
    author = {S. N. Wood},
    doi = {10.1111/j.1467-9868.2010.00749.x},
}

@inproceedings{gadget,
  title={An overview of Gadget, the globally applicable area-disaggregated general ecosystem toolbox},
  author={Begley, James and Howell, Daniel},
  year={2004},
  organization={ICES}
}

@Article{maunderPunt2013,
   title = {A review of integrated analysis in fisheries stock assessment},
   journal = {Fisheries Research},
   volume = {142},
   pages = {61-74},
   year = {2013},
   issn = {0165-7836},
   doi = {https://doi.org/10.1016/j.fishres.2012.07.025},
   url = {https://www.sciencedirect.com/science/article/pii/S0165783612002627},
   author = {Mark N. Maunder and André E. Punt},
   keywords = {Bayesian, Data assimilation, Fisheries stock assessment, Integrated analysis, Maximum likelihood, Meta-analysis, Multivariate nonlinear regression}
>>>>>>> e2f0de66
}

@Comment{jabref-meta: databaseType:bibtex;}<|MERGE_RESOLUTION|>--- conflicted
+++ resolved
@@ -741,7 +741,7 @@
   publisher = {Institute of Mathematical Statistics},
 }
 
-<<<<<<< HEAD
+
 @Misc{unclos1982,
   author = {{United Nations}},
   title  = {United Nations Convention on the Law of the Sea},
@@ -755,11 +755,10 @@
   note   = {R package version 2.5.9.9051},
   year   = {2025},
   url    = {http://flr-project.org/FLBRP},
-=======
+}
+
 @Article{R-mgcv,
-    title = {Fast stable restricted maximum likelihood and marginal
-      likelihood estimation of semiparametric generalized linear
-      models},
+    title = {Fast stable restricted maximum likelihood and marginal likelihood estimation of semiparametric generalized linear models},
     journal = {Journal of the Royal Statistical Society (B)},
     volume = {73},
     number = {1},
@@ -787,7 +786,6 @@
    url = {https://www.sciencedirect.com/science/article/pii/S0165783612002627},
    author = {Mark N. Maunder and André E. Punt},
    keywords = {Bayesian, Data assimilation, Fisheries stock assessment, Integrated analysis, Maximum likelihood, Meta-analysis, Multivariate nonlinear regression}
->>>>>>> e2f0de66
 }
 
 @Comment{jabref-meta: databaseType:bibtex;}
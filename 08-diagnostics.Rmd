--- conflicted
+++ resolved
@@ -19,13 +19,8 @@
 stk <- setPlusGroup(ple4, 9)
 iy <- 2008
 # fit
-<<<<<<< HEAD
 fmod <- ~s(age, k=6)+s(year, k=10)+te(age, year, k=c(3,8))
 qmod <- list(~s(age, k=4))
-=======
-fmod <- ~ s(age, k = 8) + s(year, k = 25) + te(age, year, k = c(6, 15))
-qmod <- list(~factor(age))
->>>>>>> ff6c52e6
 n1mod <- ~s(age, k=5)
 vmod <- list(~s(age, k=4), ~1)
 fit <- sca(stk, idx, fmodel=fmod, qmodel=qmod, n1model=n1mod, vmodel=vmod)
